services:
  web:
    build: .
    container_name: django
    volumes:
      - .:/home/app/web
      - ./auctions/static:/home/app/web/staticfiles
      - ./mediafiles:/home/app/web/mediafiles
      - ./logs:/home/logs
    expose:
      - 8000
    env_file: .env
    depends_on:
<<<<<<< HEAD
      db:
        condition: service_healthy
=======
      - db
      - redis
    restart: always

  celery_worker:
    build: .
    container_name: celery_worker
    entrypoint: ["sh", "./celery_worker_entrypoint.sh"]
    volumes:
      - .:/home/app/web
      - ./logs:/home/logs
    env_file: .env
    depends_on:
      - db
      - redis
    restart: always

  celery_beat:
    build: .
    container_name: celery_beat
    entrypoint: ["sh", "./celery_beat_entrypoint.sh"]
    volumes:
      - .:/home/app/web
      - ./logs:/home/logs
    env_file: .env
    depends_on:
      - db
      - redis
>>>>>>> 32239d9c
    restart: always

  test:
    build:
      context: .
      dockerfile: Dockerfile
      target: test
    volumes:
      - .:/home/app/web
    entrypoint: [/bin/bash, /home/app/web/.github/scripts/test-and-lint.sh]
    env_file: .env
    profiles: [test]

  db:
    container_name: db
    image: mariadb:latest
    restart: always
    command:
      - "--max_connections=10000"
      - "--max_allowed_packet=16M"
      - "--wait_timeout=315M"
      - "--interactive_timeout=315M"
      - "--open_files_limit=100000"
      - "--net_read_timeout=315M"
      - "--net_write_timeout=315M"
    environment:
      MYSQL_DATABASE: ${DATABASE_NAME-auctions}
      MYSQL_USER: ${DATABASE_USER-mysqluser}
      MYSQL_PASSWORD: ${DATABASE_PASSWORD-unsecure}
      MYSQL_ROOT_PASSWORD: ${DATABASE_ROOT_PASSWORD-unsecure}
    expose:
      - ${DATABASE_PORT-3306}
    volumes:
      - mariadb_data:/var/lib/mysql
      - ./db-init:/docker-entrypoint-initdb.d:ro
    healthcheck:
      test: ["CMD", "healthcheck.sh", "--connect", "--innodb_initialized"]
      interval: 5s
      timeout: 3s
      retries: 10
      start_period: 30s

  redis:
    container_name: redis
    image: redis
    environment:
      - REDIS_DISABLE_COMMANDS=FLUSHDB,FLUSHALL
    expose:
      - 6379
    volumes:
      - redis_data:/bitnami/redis/data
    restart: always
    command: redis-server --requirepass ${REDIS_PASSWORD-unsecure}

  nginx:
    container_name: nginx
    image: ${NGINX_IMAGE-nginx}:latest # default setting is for development, use lscr.io/linuxserver/swag for production
    volumes:
      # the root conf file is set for dev, but for production use:
      # NGINX_CONF='./nginx.prod.conf'
      # NGINX_CONF_LOCATION='/config/nginx/site-confs/default.conf'
      - ${NGINX_CONF-./nginx.dev.conf}:${NGINX_CONF_LOCATION-/etc/nginx/nginx.conf}
      - ./swag:/config
      - ./nginx_fishauctions.conf:/etc/nginx/nginx_fishauctions.conf:ro
      - ./auctions/static:/home/app/web/staticfiles:ro
      - ./mediafiles:/home/app/web/mediafiles:ro
    ports:
      - ${HTTP_PORT-80}:80
      - ${SSL_PORT-443}:443 # this is only used in production
    restart: always
    depends_on:
      - web
    cap_add:
      - NET_ADMIN
    environment: # none of these get used in development
      - PUID=${PUID-1000}
      - PGID=${PGID-1000}
      - TZ=Etc/UTC
      - URL=${SITE_DOMAIN}
      - VALIDATION=http
      - EMAIL=${ADMIN_EMAIL}

volumes:
  redis_data:
  mariadb_data:<|MERGE_RESOLUTION|>--- conflicted
+++ resolved
@@ -11,10 +11,8 @@
       - 8000
     env_file: .env
     depends_on:
-<<<<<<< HEAD
       db:
         condition: service_healthy
-=======
       - db
       - redis
     restart: always
@@ -43,7 +41,6 @@
     depends_on:
       - db
       - redis
->>>>>>> 32239d9c
     restart: always
 
   test:
