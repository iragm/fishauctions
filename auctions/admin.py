--- conflicted
+++ resolved
@@ -462,12 +462,9 @@
         "winner",
         "auction",
         "reference_link",
-<<<<<<< HEAD
         "added_by",
-=======
         "buyer_invoice",
         "seller_invoice",
->>>>>>> 7d8b8fb5
     )
     inlines = [
         BidInline,
