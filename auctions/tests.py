import base64
import datetime
import hashlib
import hmac
import json
from decimal import Decimal

from django import forms
from django.contrib.auth.models import User
from django.core.files.uploadedfile import SimpleUploadedFile
from django.test import TestCase, TransactionTestCase, override_settings
from django.test.client import Client
from django.urls import reverse
from django.utils import timezone

from .forms import AuctionEditForm
from .models import (
    Auction,
    AuctionHistory,
    AuctionTOS,
    Bid,
    ChatSubscription,
    Invoice,
    InvoiceAdjustment,
    Lot,
    LotHistory,
    PayPalSeller,
    PickupLocation,
    UserData,
    UserLabelPrefs,
    add_price_info,
)


class StandardTestCase(TestCase):
    """This is a base class that sets up some common stuff so other tests can be run without needing to write a lot of boilplate code
    Give this class along with your view/model/etc., to ChatGPT and it can write the test subclass
    In general, make sure that AuctionTOS.is_admin=True users can do what they need, users without an AuctionTOS are blocked, no data leaks to non-admins and non-logged in users

    Tests can be run with with docker exec -it django python3 manage.py test

    Tests are also run automatically on commit by github actions
    """

    def endAuction(self):
        self.online_auction.date_end = timezone.now() - datetime.timedelta(days=2)
        self.online_auction.save()

    def setUp(self):
        time = timezone.now() - datetime.timedelta(days=2)
        timeStart = timezone.now() - datetime.timedelta(days=3)
        theFuture = timezone.now() + datetime.timedelta(days=3)
        self.admin_user = User.objects.create_user(
            username="admin_user", password="testpassword", email="test@example.com"
        )
        self.user = User.objects.create_user(username="my_lot", password="testpassword", email="test@example.com")
        self.user_with_no_lots = User.objects.create_user(
            username="no_lots", password="testpassword", email="asdf@example.com"
        )
        self.user_who_does_not_join = User.objects.create_user(
            username="no_joins", password="testpassword", email="zxcgv@example.com"
        )
        self.online_auction = Auction.objects.create(
            created_by=self.user,
            title="This auction is online",
            is_online=True,
            date_end=time,
            date_start=timeStart,
            winning_bid_percent_to_club=25,
            lot_entry_fee=2,
            unsold_lot_fee=10,
            tax=25,
        )
        self.in_person_auction = Auction.objects.create(
            created_by=self.user,
            title="This auction is in-person",
            is_online=False,
            date_end=time,
            date_start=timeStart,
            winning_bid_percent_to_club=25,
            lot_entry_fee=2,
            unsold_lot_fee=10,
            tax=25,
            buy_now="allow",
            reserve_price="allow",
            use_seller_dash_lot_numbering=True,
        )
        self.location = PickupLocation.objects.create(
            name="location", auction=self.online_auction, pickup_time=theFuture
        )
        self.in_person_location = PickupLocation.objects.create(
            name="location", auction=self.in_person_auction, pickup_time=theFuture
        )
        self.userB = User.objects.create_user(username="no_tos", password="testpassword")
        self.admin_online_tos = AuctionTOS.objects.create(
            user=self.admin_user, auction=self.online_auction, pickup_location=self.location, is_admin=True
        )
        self.admin_in_person_tos = AuctionTOS.objects.create(
            user=self.admin_user, auction=self.in_person_auction, pickup_location=self.in_person_location, is_admin=True
        )
        self.online_tos = AuctionTOS.objects.create(
            user=self.user, auction=self.online_auction, pickup_location=self.location
        )
        self.in_person_tos = AuctionTOS.objects.create(
            user=self.user, auction=self.in_person_auction, pickup_location=self.location
        )
        self.tosB = AuctionTOS.objects.create(
            user=self.userB, auction=self.online_auction, pickup_location=self.location
        )
        self.tosC = AuctionTOS.objects.create(
            user=self.user_with_no_lots, auction=self.online_auction, pickup_location=self.location
        )
        self.in_person_buyer = AuctionTOS.objects.create(
            user=self.user_with_no_lots,
            auction=self.in_person_auction,
            pickup_location=self.in_person_location,
            bidder_number="555",
        )
        self.lot = Lot.objects.create(
            lot_name="A test lot",
            auction=self.online_auction,
            auctiontos_seller=self.online_tos,
            quantity=1,
            winning_price=10,
            auctiontos_winner=self.tosB,
            active=False,
        )
        # no permission to save images by default, so this is a no-go
        # png_bytes = base64.b64decode(
        #     b"iVBORw0KGgoAAAANSUhEUgAAAAEAAAABCAYAAAAfFcSJAAAADUlEQVR4nGNgYGD4DwABBAEAH0KzMgAAAABJRU5ErkJggg=="
        # )
        # self.lot_image = LotImage.objects.create(
        #     lot_number=self.lot,
        #     image=SimpleUploadedFile("test.png", png_bytes, content_type="image/png"),
        #     is_primary=True,
        # )
        self.lotB = Lot.objects.create(
            lot_name="B test lot",
            auction=self.online_auction,
            auctiontos_seller=self.online_tos,
            quantity=1,
            winning_price=10,
            auctiontos_winner=self.tosB,
            active=False,
        )
        self.lotC = Lot.objects.create(
            lot_name="C test lot",
            auction=self.online_auction,
            auctiontos_seller=self.online_tos,
            quantity=1,
            winning_price=10,
            auctiontos_winner=self.tosB,
            active=False,
        )
        self.unsoldLot = Lot.objects.create(
            lot_name="Unsold lot",
            reserve_price=10,
            auction=self.online_auction,
            quantity=1,
            auctiontos_seller=self.online_tos,
            active=False,
        )
        self.invoice, c = Invoice.objects.get_or_create(auctiontos_user=self.online_tos)
        self.invoiceB, c = Invoice.objects.get_or_create(auctiontos_user=self.tosB)
        self.adjustment_add = InvoiceAdjustment.objects.create(
            adjustment_type="ADD", amount=10, notes="test", invoice=self.invoiceB
        )
        self.adjustment_discount = InvoiceAdjustment.objects.create(
            adjustment_type="DISCOUNT", amount=10, notes="test", invoice=self.invoiceB
        )
        self.adjustment_add_percent = InvoiceAdjustment.objects.create(
            adjustment_type="ADD_PERCENT",
            amount=10,
            notes="test",
            invoice=self.invoiceB,
        )
        self.adjustment_discount_percent = InvoiceAdjustment.objects.create(
            adjustment_type="DISCOUNT_PERCENT",
            amount=10,
            notes="test",
            invoice=self.invoiceB,
        )
        self.in_person_lot = Lot.objects.create(
            lot_name="another test lot",
            auction=self.in_person_auction,
            auctiontos_seller=self.admin_in_person_tos,
            quantity=1,
            custom_lot_number="101-1",
        )
        # TODO: stuff to add here:
        # a few more users and a userban or two
        # an online auction that hasn't started yet
        # an in-person auction that hasn't started yet
        # an online auction that's ended
        # an online auction with multiple pickup locations


class ViewLotTest(TestCase):
    def setUp(self):
        time = timezone.now() - datetime.timedelta(days=2)
        timeStart = timezone.now() - datetime.timedelta(days=3)
        theFuture = timezone.now() + datetime.timedelta(days=3)
        self.auction = Auction.objects.create(title="A test auction", date_end=time, date_start=timeStart)
        self.location = PickupLocation.objects.create(name="location", auction=self.auction, pickup_time=theFuture)
        self.user = User.objects.create_user(username="my_lot", password="testpassword")
        self.userB = User.objects.create_user(username="no_tos", password="testpassword")
        self.tos = AuctionTOS.objects.create(user=self.user, auction=self.auction, pickup_location=self.location)
        self.lot = Lot.objects.create(
            lot_name="A test lot",
            date_end=theFuture,
            reserve_price=5,
            auction=self.auction,
            user=self.user,
            quantity=1,
        )
        self.url = reverse("lot_by_pk", kwargs={"pk": self.lot.pk})
        # Create a user for the logged-in scenario
        self.userC = User.objects.create_user(username="testuser", password="testpassword")

    def test_non_logged_in_user(self):
        response = self.client.get(self.url)
        self.assertContains(response, ">sign in</a> to place bids.")

    def test_logged_in_user(self):
        # Log in the user
        self.client.login(username="testuser", password="testpassword")
        response = self.client.get(self.url)
        self.assertContains(response, "read the auction's rules and join the auction")

    def test_no_bidding_on_your_own_lots(self):
        # Log in the user
        self.client.login(username="my_lot", password="testpassword")
        response = self.client.get(self.url)
        self.assertContains(response, "You can't bid on your own lot")

    def test_with_tos_on_ended_lot(self):
        AuctionTOS.objects.create(user=self.userB, auction=self.auction, pickup_location=self.location)
        self.client.login(username="no_tos", password="testpassword")
        response = self.client.get(self.url)
        self.assertContains(response, "Bidding has ended on this lot")

    def test_with_tos_on_new_lot(self):
        AuctionTOS.objects.create(user=self.userB, auction=self.auction, pickup_location=self.location)
        self.client.login(username="no_tos", password="testpassword")
        lot = Lot.objects.filter(pk=self.lot.pk).first()
        lot.date_end = timezone.now() + datetime.timedelta(days=1)
        lot.save()
        response = self.client.get(self.url)
        self.assertContains(response, "This lot is very new")


class AuctionModelTests(TestCase):
    """Test for the auction model, duh"""

    def test_lots_in_auction_end_with_auction(self):
        time = timezone.now() - datetime.timedelta(days=2)
        timeStart = timezone.now() - datetime.timedelta(days=3)
        theFuture = timezone.now() + datetime.timedelta(days=3)
        auction = Auction.objects.create(title="A test auction", date_end=time, date_start=timeStart)
        user = User.objects.create(username="Test user")
        lot = Lot.objects.create(
            lot_name="A test lot",
            date_end=theFuture,
            reserve_price=5,
            auction=auction,
            user=user,
            quantity=1,
        )
        assert lot.ended is True

    def test_auction_start_and_end(self):
        timeStart = timezone.now() - datetime.timedelta(days=2)
        timeEnd = timezone.now() + datetime.timedelta(minutes=60)
        auction = Auction.objects.create(title="A test auction", date_end=timeEnd, date_start=timeStart)
        assert auction.closed is False
        assert auction.ending_soon is True
        assert auction.started is True


class LotModelTests(TestCase):
    def test_calculated_end_bidding_closed(self):
        """
        Lot.ended should return true if the bidding has closed
        """
        time = timezone.now() + datetime.timedelta(days=30)
        user = User.objects.create(username="Test user")
        testLot = Lot.objects.create(
            lot_name="A test lot",
            date_end=time,
            reserve_price=5,
            user=user,
            quantity=1,
        )
        assert testLot.ended is False

    def test_calculated_end_bidding_open(self):
        """
        Lot.ended should return false if the bidding is still open
        """
        time = timezone.now() - datetime.timedelta(days=1)
        user = User.objects.create(username="Test user")
        testLot = Lot.objects.create(
            lot_name="A test lot",
            date_end=time,
            reserve_price=5,
            user=user,
            quantity=1,
        )
        assert testLot.ended is True

    def test_lot_with_no_bids(self):
        time = timezone.now() + datetime.timedelta(days=30)
        user = User.objects.create(username="Test user")
        lot = Lot(
            lot_name="A lot with no bids",
            date_end=time,
            reserve_price=5,
            user=user,
        )
        assert lot.high_bid == 5

    def test_lot_with_one_bids(self):
        time = timezone.now() + datetime.timedelta(days=30)
        lotuser = User.objects.create(username="thisismylot")
        lot = Lot.objects.create(
            lot_name="A test lot",
            date_end=time,
            reserve_price=5,
            user=lotuser,
            quantity=1,
        )
        user = User.objects.create(username="Test user")
        Bid.objects.create(user=user, lot_number=lot, amount=10)
        assert lot.high_bidder.pk == user.pk
        assert lot.high_bid == 5

    def test_lot_with_two_bids(self):
        time = timezone.now() + datetime.timedelta(days=30)
        lotuser = User.objects.create(username="thisismylot")
        lot = Lot.objects.create(
            lot_name="A test lot",
            date_end=time,
            reserve_price=5,
            user=lotuser,
            quantity=1,
        )
        userA = User.objects.create(username="Test user")
        userB = User.objects.create(username="Test user B")
        Bid.objects.create(user=userA, lot_number=lot, amount=10)
        Bid.objects.create(user=userB, lot_number=lot, amount=6)
        assert lot.high_bidder.pk == userA.pk
        assert lot.high_bid == 7

    def test_lot_with_two_changing_bids(self):
        time = timezone.now() + datetime.timedelta(days=30)
        lotuser = User.objects.create(username="thisismylot")
        lot = Lot.objects.create(
            lot_name="A test lot",
            date_end=time,
            reserve_price=20,
            user=lotuser,
            quantity=6,
        )
        jeff = User.objects.create(username="Jeff")
        gary = User.objects.create(username="Gary")
        jeffBid = Bid.objects.create(user=jeff, lot_number=lot, amount=20)
        assert lot.high_bidder.pk == jeff.pk
        assert lot.high_bid == 20
        garyBid = Bid.objects.create(user=gary, lot_number=lot, amount=20)
        assert lot.high_bidder.pk == jeff.pk
        assert lot.high_bid == 20
        # check the order
        jeffBid.last_bid_time = timezone.now()
        jeffBid.save()
        assert lot.high_bidder.pk == gary.pk
        assert lot.high_bid == 20
        garyBid.amount = 30
        garyBid.save()
        assert lot.high_bidder.pk == gary.pk
        assert lot.high_bid == 21
        garyBid.last_bid_time = timezone.now()
        garyBid.save()
        assert lot.high_bidder.pk == gary.pk
        assert lot.high_bid == 21
        jeffBid.amount = 30
        jeffBid.last_bid_time = timezone.now()
        jeffBid.save()
        assert lot.high_bidder.pk == gary.pk
        assert lot.high_bid == 30

    def test_lot_with_tie_bids(self):
        time = timezone.now() + datetime.timedelta(days=30)
        tenDaysAgo = timezone.now() - datetime.timedelta(days=10)
        fiveDaysAgo = timezone.now() - datetime.timedelta(days=5)
        lotuser = User.objects.create(username="thisismylot")
        lot = Lot.objects.create(
            lot_name="A test lot",
            date_end=time,
            reserve_price=5,
            user=lotuser,
            quantity=1,
        )
        userA = User.objects.create(username="Late user")
        userB = User.objects.create(username="Early bird")
        bidA = Bid.objects.create(user=userA, lot_number=lot, amount=6)
        bidB = Bid.objects.create(user=userB, lot_number=lot, amount=6)
        bidA.last_bid_time = fiveDaysAgo
        bidA.save()
        bidB.last_bid_time = tenDaysAgo
        bidB.save()
        assert lot.high_bidder.pk == userB.pk
        assert lot.high_bid == 6
        assert lot.max_bid == 6

    def test_lot_with_three_and_two_tie_bids(self):
        time = timezone.now() + datetime.timedelta(days=30)
        tenDaysAgo = timezone.now() - datetime.timedelta(days=10)
        fiveDaysAgo = timezone.now() - datetime.timedelta(days=5)
        oneDaysAgo = timezone.now() - datetime.timedelta(days=1)
        lotuser = User.objects.create(username="thisismylot")
        lot = Lot.objects.create(
            lot_name="A test lot",
            date_end=time,
            reserve_price=5,
            user=lotuser,
            quantity=1,
        )
        userA = User.objects.create(username="Early bidder")
        userB = User.objects.create(username="First tie")
        userC = User.objects.create(username="Late tie")
        bidA = Bid.objects.create(user=userA, lot_number=lot, amount=5)
        bidB = Bid.objects.create(user=userB, lot_number=lot, amount=7)
        bidC = Bid.objects.create(user=userC, lot_number=lot, amount=7)
        bidA.last_bid_time = tenDaysAgo
        bidA.save()
        bidB.last_bid_time = fiveDaysAgo
        bidB.save()
        bidC.last_bid_time = oneDaysAgo
        bidC.save()
        assert lot.high_bidder.pk == userB.pk
        assert lot.high_bid == 7
        assert lot.max_bid == 7

    def test_lot_with_two_bids_one_after_end(self):
        time = timezone.now() + datetime.timedelta(days=30)
        afterEndTime = timezone.now() + datetime.timedelta(days=31)
        lotuser = User.objects.create(username="thisismylot")
        lot = Lot.objects.create(
            lot_name="A test lot",
            date_end=time,
            reserve_price=5,
            user=lotuser,
            quantity=1,
        )
        userA = User.objects.create(username="Test user")
        userB = User.objects.create(username="Test user B")
        bidA = Bid.objects.create(user=userA, lot_number=lot, amount=10)
        bidA.last_bid_time = afterEndTime
        bidA.save()
        Bid.objects.create(user=userB, lot_number=lot, amount=6)
        assert lot.high_bidder.pk == userB.pk
        assert lot.high_bid == 5

    def test_lot_with_one_bids_below_reserve(self):
        time = timezone.now() + datetime.timedelta(days=30)
        lotuser = User.objects.create(username="thisismylot")
        lot = Lot.objects.create(
            lot_name="A test lot",
            date_end=time,
            reserve_price=5,
            user=lotuser,
            quantity=1,
        )
        user = User.objects.create(username="Test user")
        Bid.objects.create(user=user, lot_number=lot, amount=2)
        assert lot.high_bidder is False
        assert lot.high_bid == 5


class ChatSubscriptionTests(TestCase):
    def test_chat_subscriptions(self):
        lotuser = User.objects.create(username="thisismylot")
        chatuser = User.objects.create(username="ichatonlots")
        my_lot = Lot.objects.create(
            lot_name="A test lot",
            date_end=timezone.now() + datetime.timedelta(days=30),
            reserve_price=5,
            user=lotuser,
            quantity=1,
        )
        my_lot_that_i_have_seen_all = Lot.objects.create(
            lot_name="seen all",
            date_end=timezone.now() + datetime.timedelta(days=30),
            reserve_price=5,
            user=lotuser,
            quantity=1,
        )
        someone_elses_lot = Lot.objects.create(
            lot_name="Another test lot",
            date_end=timezone.now() + datetime.timedelta(days=30),
            reserve_price=5,
            user=chatuser,
            quantity=1,
        )
        my_lot_that_is_unsubscribed = Lot.objects.create(
            lot_name="An unsubscribed lot",
            date_end=timezone.now() + datetime.timedelta(days=30),
            reserve_price=5,
            user=lotuser,
            quantity=1,
        )
        sub = ChatSubscription.objects.get(lot=my_lot, user=lotuser)
        sub.last_seen = timezone.now() + datetime.timedelta(minutes=15)
        sub.save()
        sub = ChatSubscription.objects.get(lot=my_lot_that_is_unsubscribed, user=lotuser)
        sub.unsubscribed = True
        sub.save()
        ChatSubscription.objects.create(lot=someone_elses_lot, user=lotuser)
        data = lotuser.userdata
        assert data.unnotified_subscriptions_count == 0
        ten_minutes_ago = timezone.now() - datetime.timedelta(minutes=10)
        ten_minutes_in_the_future = timezone.now() + datetime.timedelta(minutes=10)
        twenty_minutes_in_the_future = timezone.now() + datetime.timedelta(minutes=20)
        history = LotHistory.objects.create(
            user=chatuser,
            lot=my_lot_that_i_have_seen_all,
            message="a chat in the past",
            changed_price=False,
        )
        history.timestamp = ten_minutes_ago
        history.save()
        history = LotHistory.objects.create(
            user=chatuser,
            lot=my_lot,
            message="a chat in the past",
            changed_price=False,
        )
        history.timestamp = ten_minutes_ago
        history.save()
        assert data.subscriptions.count() == 3
        assert data.my_lot_subscriptions_count == 0
        assert data.other_lot_subscriptions_count == 0
        assert data.unnotified_subscriptions_count == 0
        history = LotHistory.objects.create(
            user=chatuser,
            lot=my_lot,
            message="a chat in the future",
            changed_price=False,
        )
        history.timestamp = ten_minutes_in_the_future
        history.save()
        assert data.unnotified_subscriptions_count == 0
        history = LotHistory.objects.create(
            user=chatuser,
            lot=my_lot,
            message="a chat in the far future",
            changed_price=False,
        )
        history.timestamp = twenty_minutes_in_the_future
        history.save()
        assert data.unnotified_subscriptions_count == 1
        history = LotHistory.objects.create(
            user=chatuser,
            lot=someone_elses_lot,
            message="a chat in the far future",
            changed_price=False,
        )
        history.timestamp = twenty_minutes_in_the_future
        history.save()
        assert data.other_lot_subscriptions_count == 1
        history = LotHistory.objects.create(
            user=chatuser,
            lot=someone_elses_lot,
            message="a chat in the far future",
            changed_price=False,
        )
        history.timestamp = twenty_minutes_in_the_future
        history.save()
        history = LotHistory.objects.create(
            user=chatuser,
            lot=someone_elses_lot,
            message="a chat in the far future",
            changed_price=False,
        )
        history.timestamp = twenty_minutes_in_the_future
        history.save()
        history = LotHistory.objects.create(
            user=chatuser,
            lot=my_lot_that_is_unsubscribed,
            message="a chat in the far future",
            changed_price=False,
        )
        history.timestamp = twenty_minutes_in_the_future
        history.save()
        assert data.my_lot_subscriptions_count == 1
        history = LotHistory.objects.create(
            user=chatuser,
            lot=my_lot_that_is_unsubscribed,
            message="a chat in the far future",
            changed_price=False,
        )
        history.timestamp = twenty_minutes_in_the_future
        history.save()
        history = LotHistory.objects.create(
            user=chatuser,
            lot=my_lot_that_is_unsubscribed,
            message="a chat in the far future",
            changed_price=False,
        )
        history.timestamp = twenty_minutes_in_the_future
        history.save()
        assert data.my_lot_subscriptions_count == 1
        assert data.other_lot_subscriptions_count == 1

    def test_own_messages_not_counted_as_unread(self):
        """Test that a user's own chat messages are not counted as unread"""
        # Create two users: lot owner and another user
        lot_owner = User.objects.create(username="lotowner")
        other_user = User.objects.create(username="otheruser")

        # Create a lot owned by other_user
        lot = Lot.objects.create(
            lot_name="Test lot for own messages",
            date_end=timezone.now() + datetime.timedelta(days=30),
            reserve_price=5,
            user=other_user,
            quantity=1,
        )

        # lot_owner creates a subscription to this lot
        subscription = ChatSubscription.objects.create(lot=lot, user=lot_owner)

        # Verify no unread messages initially
        lot_owner_data = lot_owner.userdata
        assert lot_owner_data.other_lot_subscriptions_count == 0
        assert lot_owner_data.unnotified_subscriptions_count == 0

        # other_user posts a message - this should count as unread for lot_owner
        future_time = timezone.now() + datetime.timedelta(minutes=5)
        history1 = LotHistory.objects.create(
            user=other_user,
            lot=lot,
            message="Message from other user",
            changed_price=False,
        )
        history1.timestamp = future_time
        history1.save()

        # Verify lot_owner sees this as unread
        assert lot_owner_data.other_lot_subscriptions_count == 1
        assert lot_owner_data.unnotified_subscriptions_count == 1

        # lot_owner posts their own message - this should NOT count as unread for lot_owner
        future_time2 = timezone.now() + datetime.timedelta(minutes=10)
        history2 = LotHistory.objects.create(
            user=lot_owner,
            lot=lot,
            message="Message from lot_owner themselves",
            changed_price=False,
        )
        history2.timestamp = future_time2
        history2.save()

        # lot_owner should still only see 1 unread (from other_user, not their own)
        assert lot_owner_data.other_lot_subscriptions_count == 1
        assert lot_owner_data.unnotified_subscriptions_count == 1

        # Mark subscription as seen
        subscription.last_seen = timezone.now() + datetime.timedelta(minutes=15)
        subscription.last_notification_sent = timezone.now() + datetime.timedelta(minutes=15)
        subscription.save()

        # Now there should be no unread messages
        assert lot_owner_data.other_lot_subscriptions_count == 0
        assert lot_owner_data.unnotified_subscriptions_count == 0


class InvoiceModelTests(StandardTestCase):
    def test_invoices(self):
        assert self.invoice.auction == self.online_auction

        assert self.invoiceB.flat_value_adjustments == 0
        assert self.invoiceB.percent_value_adjustments == 0

        assert self.invoiceB.total_sold == 0
        assert self.invoiceB.total_bought == 30
        assert self.invoiceB.subtotal == -30
        self.assertAlmostEqual(self.invoiceB.tax, Decimal(7.5))
        assert self.invoiceB.net == -37.5
        assert self.invoiceB.rounded_net == -37
        assert self.invoiceB.absolute_amount == 37
        assert self.invoiceB.lots_sold == 0
        assert self.invoiceB.lots_sold_successfully_count == 0
        assert self.invoiceB.unsold_lots == 0
        assert self.invoiceB.lots_bought == 3

        assert self.invoice.total_sold == 6.5
        assert self.invoice.total_bought == 0
        assert self.invoice.subtotal == 6.5
        assert self.invoice.tax == 0
        assert self.invoice.net == 6.5
        assert self.invoice.rounded_net == 7
        assert self.invoice.absolute_amount == 7
        assert self.invoice.lots_sold == 4
        assert self.invoice.lots_sold_successfully_count == 3
        assert self.invoice.unsold_lots == 1
        assert self.invoice.lots_bought == 0
        assert self.invoiceB.location == self.location
        assert self.invoiceB.contact_email == "test@example.com"
        assert self.invoiceB.is_online
        assert self.invoiceB.unsold_lot_warning == ""
        assert str(self.invoice) == f"{self.online_tos.name}'s invoice for {self.online_tos.auction}"

        # adjustments
        self.adjustment_add.amount = 0
        self.adjustment_add.save()
        assert self.invoiceB.net == -27.5
        self.adjustment_discount.amount = 0
        self.adjustment_discount.save()
        assert self.invoiceB.net == -37.5
        self.adjustment_add_percent.amount = 0
        self.adjustment_add_percent.save()
        assert self.invoiceB.net == -34.5
        self.adjustment_discount_percent.amount = 0
        self.adjustment_discount_percent.save()
        assert self.invoiceB.net == -37.5


class InvoiceCreateViewTests(StandardTestCase):
    """Test invoice creation view"""

    def test_invoice_create_success(self):
        """Test creating an invoice for a user without one"""
        # Create a new user without an invoice
        new_tos = AuctionTOS.objects.create(
            user=self.user_who_does_not_join,
            auction=self.online_auction,
            pickup_location=self.location,
        )

        # Ensure no invoice exists
        assert new_tos.invoice is None

        # Login as admin
        self.client.login(username="admin_user", password="testpassword")

        # Create invoice
        response = self.client.get(f"/invoices/create/{new_tos.pk}/")

        # Check redirect to invoice page
        assert response.status_code == 302

        # Verify invoice was created
        new_tos = AuctionTOS.objects.get(pk=new_tos.pk)
        assert new_tos.invoice is not None
        assert new_tos.invoice.auctiontos_user == new_tos
        assert new_tos.invoice.auction == self.online_auction

    def test_invoice_create_duplicate_handling(self):
        """Test that duplicate invoices are deleted and oldest is kept"""
        # Create a user with one invoice
        new_tos = AuctionTOS.objects.create(
            user=self.user_who_does_not_join,
            auction=self.online_auction,
            pickup_location=self.location,
        )

        # Create first invoice (oldest)
        first_invoice = Invoice.objects.create(auctiontos_user=new_tos, auction=self.online_auction)
        first_invoice_pk = first_invoice.pk

        # Create a duplicate invoice (newer)
        Invoice.objects.create(auctiontos_user=new_tos, auction=self.online_auction)

        # Verify both exist
        assert Invoice.objects.filter(auctiontos_user=new_tos).count() == 2

        # Login as admin
        self.client.login(username="admin_user", password="testpassword")

        # Try to create another invoice
        response = self.client.get(f"/invoices/create/{new_tos.pk}/")

        # Check redirect to existing invoice
        assert response.status_code == 302

        # Verify only one invoice remains (the oldest)
        assert Invoice.objects.filter(auctiontos_user=new_tos).count() == 1
        assert Invoice.objects.filter(auctiontos_user=new_tos).first().pk == first_invoice_pk

    def test_invoice_create_non_admin_denied(self):
        """Test that non-admins cannot create invoices"""
        # Create a new user without an invoice
        new_tos = AuctionTOS.objects.create(
            user=self.user_who_does_not_join,
            auction=self.online_auction,
            pickup_location=self.location,
        )

        # Login as non-admin user
        self.client.login(username=self.user_who_does_not_join.username, password="testpassword")

        # Try to create invoice
        response = self.client.get(f"/invoices/create/{new_tos.pk}/")

        # Check for permission error (403 or redirect)
        assert response.status_code in [302, 403]

        # Verify no invoice was created
        new_tos = AuctionTOS.objects.get(pk=new_tos.pk)
        assert new_tos.invoice is None


class InvoiceNotificationDueTests(StandardTestCase):
    """Test invoice notification due logic in views"""

    def test_invoice_status_to_ready_sets_notification_due(self):
        """Test that setting invoice to UNPAID (ready) sets notification due"""
        # Login as admin
        self.client.login(username="admin_user", password="testpassword")

        # Ensure invoice starts without notification due
        self.invoice.status = "DRAFT"
        self.invoice.invoice_notification_due = None
        self.invoice.save()

        # Set invoice to ready
        response = self.client.post(f"/api/payinvoice/{self.invoice.pk}/UNPAID")

        assert response.status_code == 200

        # Refresh from database
        self.invoice.refresh_from_db()

        # Check that notification_due was set
        assert self.invoice.status == "UNPAID"
        assert self.invoice.invoice_notification_due is not None
        # Should be set to ~15 seconds in the future
        assert self.invoice.invoice_notification_due > timezone.now()

    def test_invoice_status_to_paid_sets_notification_due(self):
        """Test that setting invoice to PAID sets notification due"""
        # Login as admin
        self.client.login(username="admin_user", password="testpassword")

        # Ensure invoice starts without notification due
        self.invoice.status = "UNPAID"
        self.invoice.invoice_notification_due = None
        self.invoice.save()

        # Set invoice to paid
        response = self.client.post(f"/api/payinvoice/{self.invoice.pk}/PAID")

        assert response.status_code == 200

        # Refresh from database
        self.invoice.refresh_from_db()

        # Check that notification_due was set
        assert self.invoice.status == "PAID"
        assert self.invoice.invoice_notification_due is not None
        # Should be set to ~15 seconds in the future
        assert self.invoice.invoice_notification_due > timezone.now()

    def test_invoice_status_to_open_clears_notification_due(self):
        """Test that setting invoice to DRAFT (open) clears notification due"""
        # Login as admin
        self.client.login(username="admin_user", password="testpassword")

        # Start with invoice that has notification due set
        self.invoice.status = "UNPAID"
        self.invoice.invoice_notification_due = timezone.now()
        self.invoice.save()

        # Set invoice back to draft
        response = self.client.post(f"/api/payinvoice/{self.invoice.pk}/DRAFT")

        assert response.status_code == 200

        # Refresh from database
        self.invoice.refresh_from_db()

        # Check that notification_due was cleared
        assert self.invoice.status == "DRAFT"
        assert self.invoice.invoice_notification_due is None


class LotPricesTests(TestCase):
    def setUp(self):
        time = timezone.now() - datetime.timedelta(days=2)
        timeStart = timezone.now() - datetime.timedelta(days=3)
        theFuture = timezone.now() + datetime.timedelta(days=3)
        self.user = User.objects.create_user(username="my_lot", password="testpassword", email="test@example.com")
        self.auction = Auction.objects.create(
            created_by=self.user,
            title="A test auction",
            date_end=time,
            date_start=timeStart,
            winning_bid_percent_to_club=25,
            lot_entry_fee=2,
            unsold_lot_fee=10,
            tax=25,
        )
        self.location = PickupLocation.objects.create(name="location", auction=self.auction, pickup_time=theFuture)
        self.userB = User.objects.create_user(username="no_tos", password="testpassword")
        self.tos = AuctionTOS.objects.create(user=self.user, auction=self.auction, pickup_location=self.location)
        self.tosB = AuctionTOS.objects.create(user=self.userB, auction=self.auction, pickup_location=self.location)
        self.lot = Lot.objects.create(
            lot_name="A test lot",
            auction=self.auction,
            auctiontos_seller=self.tos,
            quantity=1,
            winning_price=10,
            auctiontos_winner=self.tosB,
            active=False,
        )
        self.unsold_lot = Lot.objects.create(
            lot_name="Unsold lot",
            reserve_price=10,
            auction=self.auction,
            quantity=1,
            auctiontos_seller=self.tos,
            active=False,
        )
        self.sold_no_auction_lot = Lot.objects.create(
            lot_name="not in the auction",
            reserve_price=10,
            auction=None,
            quantity=1,
            user=self.user,
            active=False,
            winning_price=10,
            date_end=time,
        )
        self.unsold_no_auction_lot = Lot.objects.create(
            lot_name="unsold not in the auction",
            reserve_price=10,
            auction=None,
            quantity=1,
            user=self.user,
            active=True,
            date_end=time,
        )

    def test_lot_prices(self):
        lots = Lot.objects.all()
        lots = add_price_info(lots)

        lot = lots.filter(pk=self.lot.pk).first()
        assert lot.your_cut == 5.5
        unsold_lot = lots.filter(pk=self.unsold_lot.pk).first()
        assert unsold_lot.your_cut == -10
        sold_no_auction_lot = lots.filter(pk=self.sold_no_auction_lot.pk).first()
        assert sold_no_auction_lot.your_cut == 10
        unsold_no_auction_lot = lots.filter(pk=self.unsold_no_auction_lot.pk).first()
        assert unsold_no_auction_lot.your_cut == 0

        self.auction.winning_bid_percent_to_club = 50
        self.auction.winning_bid_percent_to_club_for_club_members = 0
        self.auction.save()
        lot = lots.filter(pk=self.lot.pk).first()
        assert lot.your_cut == 3.0
        unsold_lot = lots.filter(pk=self.unsold_lot.pk).first()
        assert unsold_lot.your_cut == -10

        self.tos.is_club_member = True
        self.tos.save()
        lot = lots.filter(pk=self.lot.pk).first()
        assert lot.your_cut == 10
        unsold_lot = lots.filter(pk=self.unsold_lot.pk).first()
        assert unsold_lot.your_cut == -10

        self.auction.winning_bid_percent_to_club_for_club_members = 50
        self.auction.pre_register_lot_discount_percent = 10
        self.auction.save()
        lot = lots.filter(pk=self.lot.pk).first()
        assert lot.your_cut == 5
        unsold_lot = lots.filter(pk=self.unsold_lot.pk).first()
        assert unsold_lot.your_cut == -10

        # lot is now pre-registered
        self.lot.user = self.user
        self.lot.added_by = self.user
        self.lot.save()
        lot = lots.filter(pk=self.lot.pk).first()
        assert lot.pre_register_discount == 10
        self.tos.is_club_member = False
        self.tos.save()
        # failing in tests, I believe due to sqlite, manual testing works in mariadb.
        # fixme by uncommenting below once tests have been moved to mariadb
        # assert lot.your_cut == 6
        self.tos.is_club_member = True
        self.tos.save()
        lot = lots.filter(pk=self.lot.pk).first()
        # fixme, same deal as the assert before this, see https://github.com/iragm/fishauctions/issues/165
        # assert lot.your_cut == 6
        self.lot.user = None
        self.lot.added_by = None
        self.lot.save()

        self.auction.lot_entry_fee_for_club_members = 1
        self.auction.save()
        lot = lots.filter(pk=self.lot.pk).first()
        assert lot.your_cut == 4
        unsold_lot = lots.filter(pk=self.unsold_lot.pk).first()
        assert unsold_lot.your_cut == -10

        self.lot.partial_refund_percent = 25
        self.lot.save()
        self.unsold_lot.partial_refund_percent = 25
        self.unsold_lot.save()

        lot = lots.filter(pk=self.lot.pk).first()
        assert lot.your_cut == 3.0
        unsold_lot = lots.filter(pk=self.unsold_lot.pk).first()
        assert unsold_lot.your_cut == -10

        self.lot.donation = True
        self.lot.save()
        lot = lots.filter(pk=self.lot.pk).first()
        assert lot.your_cut == 0

    def test_invoice_rounding(self):
        invoice, created = Invoice.objects.get_or_create(auctiontos_user=self.tos)
        assert invoice.rounded_net == -4
        self.auction.invoice_rounding = False
        self.auction.winning_bid_percent_to_club = 12
        self.auction.save()
        invoice, created = Invoice.objects.get_or_create(auctiontos_user=self.tos)
        assert invoice.net == invoice.rounded_net
        self.assertAlmostEqual(Decimal(invoice.rounded_net), Decimal(-3.2))


class LotRefundDialogTests(TestCase):
    def setUp(self):
        time = timezone.now() - datetime.timedelta(days=2)
        timeStart = timezone.now() - datetime.timedelta(days=3)
        theFuture = timezone.now() + datetime.timedelta(days=3)
        self.user = User.objects.create_user(username="testuser", password="testpassword")
        self.user2 = User.objects.create_user(username="testuser2", password="password")
        self.auction = Auction.objects.create(
            created_by=self.user,
            title="A test auction",
            date_end=time,
            date_start=timeStart,
            winning_bid_percent_to_club=25,
            lot_entry_fee=2,
            unsold_lot_fee=10,
            tax=25,
        )
        self.location = PickupLocation.objects.create(name="location", auction=self.auction, pickup_time=theFuture)
        self.seller = AuctionTOS.objects.create(
            user=self.user,
            auction=self.auction,
            pickup_location=self.location,
            bidder_number="145",
        )
        self.bidder = AuctionTOS.objects.create(
            user=self.user2,
            auction=self.auction,
            pickup_location=self.location,
            bidder_number="225",
        )
        self.lot = Lot.objects.create(
            custom_lot_number="123",
            lot_name="A test lot",
            auction=self.auction,
            auctiontos_seller=self.seller,
            quantity=1,
        )
        self.lot2 = Lot.objects.create(
            custom_lot_number="124",
            lot_name="Another test lot",
            auction=self.auction,
            auctiontos_seller=self.seller,
            quantity=1,
        )
        self.client = Client()
        self.client.login(username="testuser", password="testpassword")
        self.lot_not_in_auction = Lot.objects.create(
            lot_name="not in auction",
            quantity=1,
            reserve_price=10,
            user=self.user,
            active=True,
        )
        self.lot_url = reverse("lot_refund", kwargs={"pk": self.lot.pk})

    def test_lot_not_in_auction(self):
        response = self.client.get(reverse("lot_refund", kwargs={"pk": self.lot_not_in_auction.pk}))
        assert response.status_code == 404

    def test_get_lot_refund_dialog(self):
        response = self.client.get(self.lot_url)
        assert response.status_code == 200
        self.assertTemplateUsed(response, "auctions/generic_admin_form.html")

    def test_post_lot_refund_dialog(self):
        data = {"partial_refund_percent": 50, "banned": False}
        response = self.client.post(self.lot_url, data)
        assert response.status_code == 200
        self.assertContains(response, "<script>location.reload();</script>")

        # Check if the lot was updated
        updated_lot = Lot.objects.get(pk=self.lot.pk)
        assert updated_lot.partial_refund_percent == 50
        assert updated_lot.banned is False


class LotLabelViewTestCase(StandardTestCase):
    """Tests for the LotLabelView"""

    def setUp(self):
        super().setUp()
        self.url = reverse(
            "my_labels_by_username", kwargs={"slug": self.online_auction.slug, "username": self.user.username}
        )

    def assert_message_contains(self, response, expected_text, should_exist=True):
        """Helper method to check if a message contains expected text."""
        messages_list = list(response.wsgi_request._messages)
        found = any(expected_text in str(message) for message in messages_list)
        if should_exist:
            assert found, f"Expected message containing '{expected_text}', got: {[str(m) for m in messages_list]}"
        else:
            assert not found, (
                f"Should not have message containing '{expected_text}', got: {[str(m) for m in messages_list]}"
            )

    def test_user_can_print_own_labels(self):
        """Test that a regular user can print their own labels."""
        self.client.login(username=self.user, password="testpassword")
        self.endAuction()
        response = self.client.get(self.url)
        # messages = list(response.wsgi_request._messages)
        assert response.status_code == 200
        # note that weasyprint currently requires pydyf==0.8.0 in requirements.txt
        assert "attachment;filename=" in response.headers["Content-Disposition"]

    def test_small_labels(self):
        user_label_prefs, created = UserLabelPrefs.objects.get_or_create(user=self.user)
        user_label_prefs.preset = "sm"
        user_label_prefs.save()
        self.client.login(username=self.user, password="testpassword")
        response = self.client.get(self.url)
        assert response.status_code == 200
        assert "attachment;filename=" in response.headers["Content-Disposition"]

    def test_thermal_labels(self):
        """Test that a regular user can print their own labels."""
        # If this test is failing, it's likely that the issue is not in this code, but in a library
        # thermal labels cause a 'Paragraph' object has no attribute 'blPara' error
        # See https://github.com/virantha/pypdfocr/issues/80
        # This is the reason we are using a hacked version of platypus/paragraph.py in python_file_hack.sh
        user_label_prefs, created = UserLabelPrefs.objects.get_or_create(user=self.user)
        user_label_prefs.preset = "thermal_sm"
        user_label_prefs.save()
        self.client.login(username=self.user, password="testpassword")
        response = self.client.get(self.url)
        assert response.status_code == 200
        assert "attachment;filename=" in response.headers["Content-Disposition"]

    def test_thermal_labels_capped_at_100(self):
        """Test that thermal labels are capped at 100 per PDF."""
        # Create 150 lots for testing the cap
        for i in range(150):
            Lot.objects.create(
                lot_name=f"Test lot {i}",
                auction=self.online_auction,
                auctiontos_seller=self.online_tos,
                quantity=1,
                winning_price=10,
                auctiontos_winner=self.tosB,
                active=False,
            )

        user_label_prefs, created = UserLabelPrefs.objects.get_or_create(user=self.user)
        user_label_prefs.preset = "thermal_sm"
        user_label_prefs.save()
        self.client.login(username=self.user, password="testpassword")
        self.endAuction()
        response = self.client.get(self.url)

        assert response.status_code == 200
        assert "attachment;filename=" in response.headers["Content-Disposition"]

        # Check that a warning message was added about the 100 label cap
        self.assert_message_contains(response, "100 labels")
        self.assert_message_contains(response, "Print unprinted labels")

    def test_thermal_very_sm_labels_capped_at_100(self):
        """Test that thermal_very_sm labels are also capped at 100 per PDF."""
        # Create 120 lots for testing the cap
        for i in range(120):
            Lot.objects.create(
                lot_name=f"Test lot {i}",
                auction=self.online_auction,
                auctiontos_seller=self.online_tos,
                quantity=1,
                winning_price=10,
                auctiontos_winner=self.tosB,
                active=False,
            )

        user_label_prefs, created = UserLabelPrefs.objects.get_or_create(user=self.user)
        user_label_prefs.preset = "thermal_very_sm"
        user_label_prefs.save()
        self.client.login(username=self.user, password="testpassword")
        self.endAuction()
        response = self.client.get(self.url)

        assert response.status_code == 200
        assert "attachment;filename=" in response.headers["Content-Disposition"]

        # Check that a warning message was added about the 100 label cap
        self.assert_message_contains(response, "100 labels")
        self.assert_message_contains(response, "Print unprinted labels")

    def test_non_thermal_labels_not_capped(self):
        """Test that non-thermal labels are NOT capped at 100."""
        # Create 150 lots for testing
        for i in range(150):
            Lot.objects.create(
                lot_name=f"Test lot {i}",
                auction=self.online_auction,
                auctiontos_seller=self.online_tos,
                quantity=1,
                winning_price=10,
                auctiontos_winner=self.tosB,
                active=False,
            )

        user_label_prefs, created = UserLabelPrefs.objects.get_or_create(user=self.user)
        user_label_prefs.preset = "lg"  # Non-thermal preset
        user_label_prefs.save()
        self.client.login(username=self.user, password="testpassword")
        self.endAuction()
        response = self.client.get(self.url)

        assert response.status_code == 200
        assert "attachment;filename=" in response.headers["Content-Disposition"]

        # Check that NO warning message was added
        self.assert_message_contains(response, "100 labels", should_exist=False)

    def test_non_admin_cannot_print_others_labels(self):
        """Test that a non-admin user cannot print labels for other users."""
        self.client.login(username="no_tos", password="testpassword")
        response = self.client.get(self.url)
        assert response.status_code == 302
        messages = list(response.wsgi_request._messages)
        assert str(messages[0]) == "Your account doesn't have permission to view this page."

    def test_cannot_print_if_not_joined_auction(self):
        """Test that a user cannot print labels if they haven't joined the auction."""
        self.client.login(username=self.user_who_does_not_join.username, password="testpassword")
        url = reverse("print_my_labels", kwargs={"slug": self.online_auction.slug})
        response = self.client.get(url)
        assert response.status_code == 302
        self.assertRedirects(response, self.online_auction.get_absolute_url())
        messages = list(response.wsgi_request._messages)
        assert (
            str(messages[0])
            == "You haven't joined this auction yet.  You need to join this auction and add lots before you can print labels."
        )

    def test_no_printable_lots(self):
        self.client.login(username=self.user_with_no_lots.username, password="testpassword")
        response = self.client.get(self.url)
        assert response.status_code == 302


class UpdateLotPushNotificationsViewTestCase(StandardTestCase):
    def get_url(self):
        return reverse("enable_notifications")

    def test_anonymous_user(self):
        response = self.client.get(self.get_url())
        assert response.status_code == 302
        response = self.client.post(self.get_url())
        assert response.status_code == 302

    def test_logged_in_user(self):
        self.client.login(username=self.user_who_does_not_join.username, password="testpassword")
        response = self.client.get(self.get_url())
        assert response.status_code == 405
        response = self.client.post(self.get_url())
        assert response.status_code == 200
        userdata = UserData.objects.get(user=self.user_who_does_not_join)
        assert userdata.push_notifications_when_lots_sell is True


class DynamicSetLotWinnerViewTestCase(StandardTestCase):
    def get_url(self):
        return reverse("auction_lot_winners_dynamic", kwargs={"slug": self.in_person_auction.slug})

    def test_anonymous_user(self):
        response = self.client.get(self.get_url())
        assert response.status_code == 302  # Redirect to login
        response = self.client.post(self.get_url())
        assert response.status_code == 302  # Redirect to login

    def test_non_admin_user(self):
        self.client.login(username=self.user_who_does_not_join.username, password="testpassword")
        response = self.client.get(self.get_url())
        assert response.status_code == 403
        response = self.client.post(self.get_url())
        assert response.status_code == 403

    def test_admin_user(self):
        self.client.login(username=self.admin_user.username, password="testpassword")
        response = self.client.get(self.get_url())
        assert response.status_code == 200
        response = self.client.post(
            self.get_url(), data={"lot": "101-1", "price": "5", "winner": "555", "action": "validate"}
        )
        data = response.json()
        assert data.get("price") == "valid"
        assert data.get("winner") == "valid"
        assert data.get("lot") == "valid"

        self.in_person_lot.reserve_price = 10
        self.in_person_lot.save()
        response = self.client.post(
            self.get_url(), data={"lot": "101-1", "price": "5", "winner": "556", "action": "validate"}
        )
        data = response.json()
        assert data.get("price") != "valid"
        assert data.get("winner") != "valid"
        assert data.get("lot") == "valid"

        response = self.client.post(self.get_url(), data={"lot": "102-1", "action": "validate"})
        data = response.json()
        assert data.get("lot") != "valid"

        response = self.client.post(
            self.get_url(), data={"lot": "101-1", "price": "10", "winner": "555", "action": "save"}
        )
        data = response.json()
        assert data.get("price") == "valid"
        assert data.get("winner") == "valid"
        assert data.get("lot") == "valid"
        assert data.get("last_sold_lot_number") == "101-1"
        assert data.get("success_message") is not None

        lot = Lot.objects.filter(pk=self.in_person_lot.pk).first()
        assert lot.winning_price == 10
        assert lot.auctiontos_winner is not None

        response = self.client.post(
            self.get_url(), data={"lot": "101-1", "price": "10", "winner": "555", "action": "validate"}
        )
        data = response.json()
        assert data.get("lot") != "valid"

        invoice, created = Invoice.objects.get_or_create(auctiontos_user=self.in_person_lot.auctiontos_seller)
        invoice.status = "UNPAID"
        invoice.save()

        self.in_person_lot.auctiontos_winner = None
        self.in_person_lot.winning_price = None

        response = self.client.post(
            self.get_url(), data={"lot": "101-1", "price": "10", "winner": "555", "action": "save"}
        )
        data = response.json()
        assert data.get("lot") != "valid"
        assert self.in_person_lot.auctiontos_winner is None
        assert self.in_person_lot.winning_price is None

        response = self.client.post(
            self.get_url(), data={"lot": "101-1", "price": "7", "winner": "555", "action": "force_save"}
        )
        data = response.json()
        assert data.get("lot") == "valid"

        lot = Lot.objects.filter(pk=self.in_person_lot.pk).first()
        assert lot.winning_price == 7
        assert lot.auctiontos_winner is not None

        Bid.objects.create(user=self.admin_user, lot_number=self.in_person_lot, amount=100)
        self.in_person_auction.online_bidding == "allow"
        self.in_person_auction.save()
        invoice.status = "OPEN"
        invoice.save()

        lot = Lot.objects.filter(pk=self.in_person_lot.pk).first()
        lot.winning_price = None
        lot.auctiontos_winner = None
        lot.winner = None
        lot.save()

        response = self.client.post(
            self.get_url(), data={"lot": "101-1", "price": "10", "winner": "555", "action": "validate"}
        )
        data = response.json()
        assert data.get("price") != "valid"
        assert data.get("winner") != "valid"

        Lot.objects.create(
            lot_name="dupe",
            auction=self.in_person_auction,
            auctiontos_seller=self.admin_in_person_tos,
            quantity=1,
            custom_lot_number="101-1",
        )
        response = self.client.post(
            self.get_url(), data={"lot": "101-1", "price": "10", "winner": "555", "action": "validate"}
        )
        data = response.json()
        assert "Multiple" in data.get("lot")


class AlternativeSplitLabelTests(StandardTestCase):
    """Test the alternative_split_label field"""

    def test_custom_label(self):
        """Test that a custom label can be set"""
        self.online_auction.alternative_split_label = "supporter"
        self.online_auction.save()
        auction = Auction.objects.get(pk=self.online_auction.pk)
        assert auction.alternative_split_label == "supporter"

    def test_label_in_csv_export_header(self):
        """Test that the custom label appears in CSV export header"""
        self.online_auction.alternative_split_label = "patron"
        self.online_auction.save()
        self.client.force_login(self.admin_user)
        response = self.client.get(reverse("user_list", kwargs={"slug": self.online_auction.slug}))
        assert response.status_code == 200
        content = response.content.decode("utf-8")
        assert "Patron" in content
        assert "Club member" not in content


class AuctionHistoryTests(StandardTestCase):
    """Test that auction history is properly tracked for lot operations and user joins"""

    def test_lot_edit_creates_history(self):
        """Test that editing a lot creates an audit history entry"""
        self.client.login(username="my_lot", password="testpassword")

        # Set up user data required by LotValidation
        self.user.first_name = "Test"
        self.user.last_name = "User"
        self.user.save()
        user_data = UserData.objects.get(user=self.user)
        user_data.address = "123 Test St"
        user_data.save()

        # Create an auction with lot submission still open
        theFuture = timezone.now() + datetime.timedelta(days=3)
        test_auction = Auction.objects.create(
            created_by=self.user,
            title="Test auction for editing",
            is_online=True,
            date_end=theFuture,
            date_start=timezone.now(),
            lot_submission_end_date=theFuture,
            winning_bid_percent_to_club=25,
        )
        test_location = PickupLocation.objects.create(name="test location", auction=test_auction, pickup_time=theFuture)
        test_tos = AuctionTOS.objects.create(user=self.user, auction=test_auction, pickup_location=test_location)

        # Create a lot that can be edited (no winner, no bids)
        editable_lot = Lot.objects.create(
            lot_name="Editable test lot",
            auction=test_auction,
            auctiontos_seller=test_tos,
            quantity=1,
            user=self.user,
        )

        # Get initial history count
        initial_count = AuctionHistory.objects.filter(auction=test_auction, applies_to="LOTS").count()

        # Edit a lot - provide all required fields
        url = reverse("edit_lot", kwargs={"pk": editable_lot.pk})

        response = self.client.post(
            url,
            {
                "part_of_auction": True,
                "auction": test_auction.pk,
                "lot_name": "Updated Lot Name",
                "quantity": 2,
                "reserve_price": 2,
                "summernote_description": "test",
                "donation": False,
                "i_bred_this_fish": False,
                "buy_now_price": "",
                "custom_checkbox": False,
                "custom_field_1": "text",
            },
            follow=True,  # follow to the selling redirect
        )
        assert response.status_code == 200
        # Check that history was created
        new_count = AuctionHistory.objects.filter(auction=test_auction, applies_to="LOTS").count()
        assert new_count == initial_count + 1

        # Verify the history entry
        history = AuctionHistory.objects.filter(auction=test_auction, applies_to="LOTS").latest("timestamp")
        assert "Edited lot" in history.action
        assert history.user == self.user

    def test_lot_delete_creates_history(self):
        """Test that deleting a lot creates an audit history entry"""
        self.client.login(username="my_lot", password="testpassword")

        # Set up user data required by LotValidation
        self.user.first_name = "Test"
        self.user.last_name = "User"
        self.user.save()
        user_data = UserData.objects.get(user=self.user)
        user_data.address = "123 Test St"
        user_data.save()

        # Create an auction with lot submission still open
        theFuture = timezone.now() + datetime.timedelta(days=3)
        test_auction = Auction.objects.create(
            created_by=self.user,
            title="Test auction for deleting",
            is_online=True,
            date_end=theFuture,
            date_start=timezone.now(),
            lot_submission_end_date=theFuture,
            winning_bid_percent_to_club=25,
        )
        test_location = PickupLocation.objects.create(name="test location", auction=test_auction, pickup_time=theFuture)
        test_tos = AuctionTOS.objects.create(user=self.user, auction=test_auction, pickup_location=test_location)

        # Create a lot that can be deleted (no winner, no bids, created recently)
        deletable_lot = Lot.objects.create(
            lot_name="Deletable test lot",
            auction=test_auction,
            auctiontos_seller=test_tos,
            quantity=1,
            user=self.user,
        )

        # Get initial history count
        initial_count = AuctionHistory.objects.filter(auction=test_auction, applies_to="LOTS").count()

        # Delete the lot
        self.client.post(reverse("delete_lot", kwargs={"pk": deletable_lot.pk}), follow=True)

        # Check that history was created
        new_count = AuctionHistory.objects.filter(auction=test_auction, applies_to="LOTS").count()
        assert new_count == initial_count + 1

        # Verify the history entry
        history = AuctionHistory.objects.filter(auction=test_auction, applies_to="LOTS").latest("timestamp")
        assert "Deleted lot" in history.action
        assert history.user == self.user

    def test_user_join_creates_history_only_once(self):
        """Test that joining an auction creates history only on first join"""
        # Create a new user who hasn't joined yet
        User.objects.create_user(username="new_user", password="testpassword", email="new@example.com")
        # UserData is automatically created by signal, so we don't need to create it manually
        self.client.login(username="new_user", password="testpassword")

        # Get initial history count
        initial_count = AuctionHistory.objects.filter(auction=self.online_auction, applies_to="USERS").count()

        # Join the auction for the first time
        self.client.post(
            reverse("auction_main", kwargs={"slug": self.online_auction.slug}),
            {
                "pickup_location": self.location.pk,
                "i_agree": True,
                "time_spent_reading_rules": 10,
            },
        )

        # Check that history was created
        new_count = AuctionHistory.objects.filter(auction=self.online_auction, applies_to="USERS").count()
        assert new_count == initial_count + 1

        # Verify the history entry
        history = AuctionHistory.objects.filter(auction=self.online_auction, applies_to="USERS").latest("timestamp")
        assert "has joined this auction" in history.action

        # Join again (re-submit the same form)
        self.client.post(
            reverse("auction_main", kwargs={"slug": self.online_auction.slug}),
            {
                "pickup_location": self.location.pk,
                "i_agree": True,
                "time_spent_reading_rules": 20,
            },
        )

        # Check that NO new history was created
        final_count = AuctionHistory.objects.filter(auction=self.online_auction, applies_to="USERS").count()
        assert final_count == new_count  # Should be the same as after first join


class CSVImportTests(StandardTestCase):
    """Test CSV import functionality for bulk adding users"""

    def test_csv_import_with_memo_field(self):
        """Test that memo field is correctly imported from CSV"""
        import csv
        from io import StringIO

        # Create CSV content with memo field
        csv_buffer = StringIO()
        writer = csv.writer(csv_buffer)
        writer.writerow(["email", "name", "memo"])
        writer.writerow(["test1@example.com", "Test User 1", "This is a test memo"])
        writer.writerow(["test2@example.com", "Test User 2", "Another memo"])

        csv_file = SimpleUploadedFile("test.csv", csv_buffer.getvalue().encode("utf-8"), content_type="text/csv")

        # Login as admin
        self.client.login(username="admin_user", password="testpassword")

        # Import CSV
        self.client.post(
            reverse("bulk_add_users", kwargs={"slug": self.online_auction.slug}),
            {"csv_file": csv_file},
        )

        # Check that users were created with memo
        tos1 = AuctionTOS.objects.filter(auction=self.online_auction, email="test1@example.com").first()
        tos2 = AuctionTOS.objects.filter(auction=self.online_auction, email="test2@example.com").first()

        self.assertIsNotNone(tos1)
        self.assertIsNotNone(tos2)
        self.assertEqual(tos1.memo, "This is a test memo")
        self.assertEqual(tos2.memo, "Another memo")

    def test_csv_import_with_admin_field(self):
        """Test that admin/staff field is correctly imported from CSV with various boolean values"""
        import csv
        from io import StringIO

        # Create CSV content with proper formatting
        csv_buffer = StringIO()
        writer = csv.writer(csv_buffer)
        writer.writerow(["email", "name", "admin"])
        writer.writerow(["admin1@example.com", "Admin 1", "yes"])
        writer.writerow(["admin2@example.com", "Admin 2", "true"])
        writer.writerow(["admin3@example.com", "Admin 3", "1"])
        writer.writerow(["regular@example.com", "Regular User", "no"])

        csv_file = SimpleUploadedFile("test.csv", csv_buffer.getvalue().encode("utf-8"), content_type="text/csv")

        # Login as admin
        self.client.login(username="admin_user", password="testpassword")

        # Import CSV
        self.client.post(
            reverse("bulk_add_users", kwargs={"slug": self.online_auction.slug}),
            {"csv_file": csv_file},
        )

        # Check that admin users were created correctly
        admin1 = AuctionTOS.objects.filter(auction=self.online_auction, email="admin1@example.com").first()
        admin2 = AuctionTOS.objects.filter(auction=self.online_auction, email="admin2@example.com").first()
        admin3 = AuctionTOS.objects.filter(auction=self.online_auction, email="admin3@example.com").first()
        regular = AuctionTOS.objects.filter(auction=self.online_auction, email="regular@example.com").first()

        self.assertIsNotNone(admin1)
        self.assertIsNotNone(admin2)
        self.assertIsNotNone(admin3)
        self.assertIsNotNone(regular)

        self.assertTrue(admin1.is_admin)
        self.assertTrue(admin2.is_admin)
        self.assertTrue(admin3.is_admin)
        self.assertFalse(regular.is_admin)

    def test_csv_import_with_staff_field(self):
        """Test that 'staff' column name also works for admin field"""
        import csv
        from io import StringIO

        # Create CSV content with proper formatting
        csv_buffer = StringIO()
        writer = csv.writer(csv_buffer)
        writer.writerow(["email", "name", "staff"])
        writer.writerow(["staff1@example.com", "Staff 1", "yes"])

        csv_file = SimpleUploadedFile("test.csv", csv_buffer.getvalue().encode("utf-8"), content_type="text/csv")

        # Login as admin
        self.client.login(username="admin_user", password="testpassword")

        # Import CSV
        self.client.post(
            reverse("bulk_add_users", kwargs={"slug": self.online_auction.slug}),
            {"csv_file": csv_file},
        )

        # Check that admin user was created
        staff1 = AuctionTOS.objects.filter(auction=self.online_auction, email="staff1@example.com").first()
        self.assertIsNotNone(staff1)
        self.assertTrue(staff1.is_admin)

    def test_csv_import_bidder_number_not_in_use(self):
        """Test that bidder number from CSV is used if not already in use"""
        import csv
        from io import StringIO

        # Create CSV content with proper formatting
        csv_buffer = StringIO()
        writer = csv.writer(csv_buffer)
        writer.writerow(["email", "name", "bidder number"])
        writer.writerow(["bidder1@example.com", "Bidder 1", "999"])

        csv_file = SimpleUploadedFile("test.csv", csv_buffer.getvalue().encode("utf-8"), content_type="text/csv")

        # Login as admin
        self.client.login(username="admin_user", password="testpassword")

        # Import CSV
        self.client.post(
            reverse("bulk_add_users", kwargs={"slug": self.online_auction.slug}),
            {"csv_file": csv_file},
        )

        # Check that bidder number was assigned
        bidder1 = AuctionTOS.objects.filter(auction=self.online_auction, email="bidder1@example.com").first()
        self.assertIsNotNone(bidder1)
        self.assertEqual(bidder1.bidder_number, "999")

    def test_csv_import_bidder_number_in_use_new_user(self):
        """Test that bidder number is not assigned if already in use for a new user"""
        import csv
        from io import StringIO

        # Create an existing user with bidder number 777
        AuctionTOS.objects.create(
            auction=self.online_auction,
            pickup_location=self.location,
            email="existing@example.com",
            name="Existing User",
            bidder_number="777",
        )

        # Create CSV content with same bidder number
        csv_buffer = StringIO()
        writer = csv.writer(csv_buffer)
        writer.writerow(["email", "name", "bidder number"])
        writer.writerow(["newuser@example.com", "New User", "777"])

        csv_file = SimpleUploadedFile("test.csv", csv_buffer.getvalue().encode("utf-8"), content_type="text/csv")

        # Login as admin
        self.client.login(username="admin_user", password="testpassword")

        # Import CSV
        self.client.post(
            reverse("bulk_add_users", kwargs={"slug": self.online_auction.slug}),
            {"csv_file": csv_file},
        )

        # Check that new user was created but without the conflicting bidder number
        new_user = AuctionTOS.objects.filter(auction=self.online_auction, email="newuser@example.com").first()
        self.assertIsNotNone(new_user)
        self.assertNotEqual(new_user.bidder_number, "777")

    def test_csv_import_bidder_number_update_existing_user(self):
        """Test that existing user's bidder number is updated if new number is not in use"""
        import csv
        from io import StringIO

        # Create an existing user without bidder number
        existing_tos = AuctionTOS.objects.create(
            auction=self.online_auction,
            pickup_location=self.location,
            email="existing@example.com",
            name="Existing User",
            bidder_number="",
        )

        # Create CSV content to update with bidder number
        csv_buffer = StringIO()
        writer = csv.writer(csv_buffer)
        writer.writerow(["email", "name", "bidder number"])
        writer.writerow(["existing@example.com", "Existing User", "888"])

        csv_file = SimpleUploadedFile("test.csv", csv_buffer.getvalue().encode("utf-8"), content_type="text/csv")

        # Login as admin
        self.client.login(username="admin_user", password="testpassword")

        # Import CSV
        self.client.post(
            reverse("bulk_add_users", kwargs={"slug": self.online_auction.slug}),
            {"csv_file": csv_file},
        )

        # Check that bidder number was updated
        existing_tos.refresh_from_db()
        self.assertEqual(existing_tos.bidder_number, "888")

    def test_csv_import_bidder_number_exclude_self(self):
        """Test that bidder number check excludes the user being updated"""
        import csv
        from io import StringIO

        # Create an existing user with bidder number
        existing_tos = AuctionTOS.objects.create(
            auction=self.online_auction,
            pickup_location=self.location,
            email="existing@example.com",
            name="Existing User",
            bidder_number="666",
        )

        # Create CSV content with same bidder number (re-importing same user)
        csv_buffer = StringIO()
        writer = csv.writer(csv_buffer)
        writer.writerow(["email", "name", "bidder number"])
        writer.writerow(["existing@example.com", "Existing User Updated", "666"])

        csv_file = SimpleUploadedFile("test.csv", csv_buffer.getvalue().encode("utf-8"), content_type="text/csv")

        # Login as admin
        self.client.login(username="admin_user", password="testpassword")

        # Import CSV
        self.client.post(
            reverse("bulk_add_users", kwargs={"slug": self.online_auction.slug}),
            {"csv_file": csv_file},
        )

        # Check that bidder number was kept (not cleared)
        existing_tos.refresh_from_db()
        self.assertEqual(existing_tos.bidder_number, "666")
        self.assertEqual(existing_tos.name, "Existing User Updated")

    def test_csv_import_update_existing_user_memo_and_admin(self):
        """Test that existing user's memo and admin status are updated from CSV"""
        import csv
        from io import StringIO

        # Create an existing user
        existing_tos = AuctionTOS.objects.create(
            auction=self.online_auction,
            pickup_location=self.location,
            email="existing@example.com",
            name="Existing User",
            memo="",
            is_admin=False,
        )

        # Create CSV content to update memo and admin status
        csv_buffer = StringIO()
        writer = csv.writer(csv_buffer)
        writer.writerow(["email", "name", "memo", "admin"])
        writer.writerow(["existing@example.com", "Existing User", "Updated memo", "yes"])

        csv_file = SimpleUploadedFile("test.csv", csv_buffer.getvalue().encode("utf-8"), content_type="text/csv")

        # Login as admin
        self.client.login(username="admin_user", password="testpassword")

        # Import CSV
        self.client.post(
            reverse("bulk_add_users", kwargs={"slug": self.online_auction.slug}),
            {"csv_file": csv_file},
        )

        # Check that memo and admin were updated
        existing_tos.refresh_from_db()
        self.assertEqual(existing_tos.memo, "Updated memo")
        self.assertTrue(existing_tos.is_admin)


class GoogleDriveImportTests(StandardTestCase):
    """Test Google Drive import functionality"""

    # def test_auction_has_google_drive_fields(self):
    #     """Test that the new fields exist"""
    #     auction = Auction.objects.create(
    #         created_by=self.user,
    #         title="Test auction for Google Drive",
    #         is_online=True,
    #         date_end=timezone.now() + datetime.timedelta(days=2),
    #         date_start=timezone.now() - datetime.timedelta(days=1),
    #     )
    #     self.assertIsNone(auction.google_drive_link)
    #     self.assertIsNone(auction.last_sync_time)

    def test_save_google_drive_link(self):
        """Test that we can save a Google Drive link"""
        auction = Auction.objects.create(
            created_by=self.user,
            title="Test auction for Google Drive link",
            is_online=True,
            date_end=timezone.now() + datetime.timedelta(days=2),
            date_start=timezone.now() - datetime.timedelta(days=1),
        )
        test_link = "https://docs.google.com/spreadsheets/d/test123/edit#gid=0"
        auction.google_drive_link = test_link
        auction.save()

        # Refresh from database
        auction.refresh_from_db()
        self.assertEqual(auction.google_drive_link, test_link)

    def test_google_drive_import_view_requires_login(self):
        """Test that the Google Drive import view requires login"""
        response = self.client.get(reverse("import_from_google_drive", kwargs={"slug": self.online_auction.slug}))
        # Should redirect to login
        self.assertEqual(response.status_code, 302)
        self.assertIn("/login/", response.url)

    def test_google_drive_import_view_accessible_by_admin(self):
        """Test that admin can access the Google Drive import view"""
        self.client.login(username="admin_user", password="testpassword")
        response = self.client.get(reverse("import_from_google_drive", kwargs={"slug": self.online_auction.slug}))
        self.assertEqual(response.status_code, 200)
        self.assertTemplateUsed(response, "auctions/import_from_google_drive.html")

    def test_sync_button_visible_when_link_set(self):
        """Test that sync button appears on users page when google_drive_link is set"""
        self.online_auction.google_drive_link = "https://docs.google.com/spreadsheets/d/test123/edit#gid=0"
        self.online_auction.save()

        self.client.login(username="admin_user", password="testpassword")
        response = self.client.get(reverse("auction_tos_list", kwargs={"slug": self.online_auction.slug}))
        self.assertEqual(response.status_code, 200)
        self.assertContains(response, "Sync from Google Drive")

    def test_sync_button_not_visible_when_no_link(self):
        """Test that sync button does not appear when no google_drive_link is set"""
        self.client.login(username="admin_user", password="testpassword")
        response = self.client.get(reverse("auction_tos_list", kwargs={"slug": self.online_auction.slug}))
        self.assertEqual(response.status_code, 200)
        self.assertNotContains(response, "Sync from Google Drive")


class WeeklyPromoEmailTrackingTestCase(StandardTestCase):
    """Test that the weekly_promo_emails_sent field is incremented correctly"""

    def test_auction_has_weekly_promo_emails_sent_field(self):
        """Test that the new field exists and defaults to 0"""
        auction = Auction.objects.create(
            created_by=self.user,
            title="Test auction for weekly promo",
            is_online=True,
            date_end=timezone.now() + datetime.timedelta(days=2),
            date_start=timezone.now() - datetime.timedelta(days=1),
        )
        assert auction.weekly_promo_emails_sent == 0

    def test_weekly_promo_emails_sent_increments(self):
        """Test that we can increment the weekly_promo_emails_sent field"""
        auction = Auction.objects.create(
            created_by=self.user,
            title="Test auction for weekly promo increment",
            is_online=True,
            date_end=timezone.now() + datetime.timedelta(days=2),
            date_start=timezone.now() - datetime.timedelta(days=1),
        )
        from django.db.models import F

        # Simulate what the management command does
        Auction.objects.filter(pk=auction.pk).update(weekly_promo_emails_sent=F("weekly_promo_emails_sent") + 1)

        # Refresh from database
        auction.refresh_from_db()
        assert auction.weekly_promo_emails_sent == 1

        # Increment again
        Auction.objects.filter(pk=auction.pk).update(weekly_promo_emails_sent=F("weekly_promo_emails_sent") + 1)
        auction.refresh_from_db()
        assert auction.weekly_promo_emails_sent == 2

    def test_weekly_promo_email_click_rate(self):
        """Test that the click rate calculation handles div/0 correctly"""
        auction = Auction.objects.create(
            created_by=self.user,
            title="Test auction for click rate",
            is_online=True,
            date_end=timezone.now() + datetime.timedelta(days=2),
            date_start=timezone.now() - datetime.timedelta(days=1),
        )

        # Test div/0 case - should return 0 when no emails sent
        assert auction.weekly_promo_emails_sent == 0
        assert auction.weekly_promo_email_click_rate == 0

        # Set some emails sent
        Auction.objects.filter(pk=auction.pk).update(weekly_promo_emails_sent=100)
        auction.refresh_from_db()

        # With 0 clicks and 100 emails, rate should be 0%
        assert auction.weekly_promo_email_click_rate == 0.0


class AuctionPropertyTests(StandardTestCase):
    """Test Auction model properties"""

    def test_auction_type(self):
        """Test the auction_type property returns correct values"""
        # Online auction with one location
        assert self.online_auction.auction_type == "online_one_location"
        assert self.online_auction.auction_type_as_str == "online auction with in-person pickup"

        # In-person auction with one location
        assert self.in_person_auction.auction_type == "inperson_one_location"
        assert self.in_person_auction.auction_type_as_str == "in-person auction"

        # Create a new auction with multiple locations for this test
        multi_location_auction = Auction.objects.create(
            created_by=self.user,
            title="Multi-location auction",
            is_online=True,
            date_start=timezone.now() - datetime.timedelta(days=1),
            date_end=timezone.now() + datetime.timedelta(days=1),
        )
        PickupLocation.objects.create(
            name="first location",
            auction=multi_location_auction,
            pickup_time=timezone.now() + datetime.timedelta(days=3),
        )
        PickupLocation.objects.create(
            name="second location",
            auction=multi_location_auction,
            pickup_time=timezone.now() + datetime.timedelta(days=3),
        )
        assert multi_location_auction.auction_type == "online_multi_location"
        assert (
            multi_location_auction.auction_type_as_str == "online auction with in-person pickup at multiple locations"
        )

    def test_auction_timing_properties(self):
        """Test auction start/end related properties"""
        # Create an auction that has started and is in progress
        in_progress_auction = Auction.objects.create(
            created_by=self.user,
            title="In progress auction",
            is_online=True,
            date_start=timezone.now() - datetime.timedelta(days=1),
            date_end=timezone.now() + datetime.timedelta(days=1),
        )
        assert in_progress_auction.started is True
        assert in_progress_auction.in_progress is True
        assert in_progress_auction.closed is False
        assert in_progress_auction.ending_soon is False

        # Create an auction that hasn't started yet
        future_auction = Auction.objects.create(
            created_by=self.user,
            title="Future auction",
            is_online=True,
            date_start=timezone.now() + datetime.timedelta(days=1),
            date_end=timezone.now() + datetime.timedelta(days=2),
        )
        assert future_auction.started is False
        assert future_auction.in_progress is False
        assert future_auction.closed is False

        # Test ending_soon
        ending_soon_auction = Auction.objects.create(
            created_by=self.user,
            title="Ending soon auction",
            is_online=True,
            date_start=timezone.now() - datetime.timedelta(days=1),
            date_end=timezone.now() + datetime.timedelta(minutes=60),
        )
        assert ending_soon_auction.ending_soon is True

    def test_allow_mailing_lots(self):
        """Test the allow_mailing_lots property"""
        # Create a separate auction for this test to avoid test isolation issues
        mail_auction = Auction.objects.create(
            created_by=self.user,
            title="Mail test auction",
            is_online=True,
            date_start=timezone.now() - datetime.timedelta(days=1),
            date_end=timezone.now() + datetime.timedelta(days=1),
        )
        # Initially should be False
        assert mail_auction.allow_mailing_lots is False

        # Add a mail pickup location
        PickupLocation.objects.create(
            name="Mail pickup",
            auction=mail_auction,
            pickup_by_mail=True,
            pickup_time=timezone.now() + datetime.timedelta(days=3),
        )
        assert mail_auction.allow_mailing_lots is True

    def test_permission_check(self):
        """Test the permission_check method"""
        # Creator has permission
        assert self.online_auction.permission_check(self.user) is True

        # Admin has permission
        assert self.online_auction.permission_check(self.admin_user) is True

        # Regular user without admin TOS does not have permission
        assert self.online_auction.permission_check(self.user_with_no_lots) is False

        # Non-authenticated user does not have permission (though this requires a User object)
        assert self.online_auction.permission_check(self.userB) is False

    def test_dynamic_end(self):
        """Test the dynamic_end property for online auctions"""
        # For non-sealed-bid auctions, dynamic end should be 60 minutes after date_end
        expected_dynamic_end = self.online_auction.date_end + datetime.timedelta(minutes=60)
        assert self.online_auction.dynamic_end == expected_dynamic_end

        # For sealed-bid auctions, dynamic end should equal date_end
        sealed_auction = Auction.objects.create(
            created_by=self.user,
            title="Sealed bid auction",
            is_online=True,
            sealed_bid=True,
            date_start=timezone.now() - datetime.timedelta(days=1),
            date_end=timezone.now() + datetime.timedelta(days=1),
        )
        assert sealed_auction.dynamic_end == sealed_auction.date_end

    def test_minutes_to_end(self):
        """Test the minutes_to_end property"""
        # Future auction should have positive minutes
        future_auction = Auction.objects.create(
            created_by=self.user,
            title="Future minutes test",
            is_online=True,
            date_start=timezone.now() + datetime.timedelta(days=1),
            date_end=timezone.now() + datetime.timedelta(days=2),
        )
        assert future_auction.minutes_to_end > 0

        # Past auction should return 0
        assert self.online_auction.minutes_to_end == 0

    def test_number_of_locations(self):
        """Test location counting properties"""
        # Default auction has 1 physical location
        assert self.online_auction.number_of_locations == 1
        assert self.online_auction.all_location_count == 1

        # Add a mail location
        PickupLocation.objects.create(
            name="Mail",
            auction=self.online_auction,
            pickup_by_mail=True,
            pickup_time=timezone.now() + datetime.timedelta(days=3),
        )
        # Physical count stays same, all_location_count increases
        assert self.online_auction.number_of_locations == 1
        assert self.online_auction.all_location_count == 2

    def test_has_non_logical_times(self):
        """Test that has_non_logical_times property detects illogical auction times"""
        # Create an auction with logical times (ending in :00:00)
        logical_auction = Auction.objects.create(
            created_by=self.user,
            title="Logical time auction",
            is_online=True,
            date_start=timezone.now().replace(hour=14, minute=0, second=0, microsecond=0),
            date_end=timezone.now().replace(hour=18, minute=0, second=0, microsecond=0) + datetime.timedelta(days=1),
        )
        assert logical_auction.has_non_logical_times is False

        # Create an auction with logical times (ending in :30:00)
        logical_auction_30 = Auction.objects.create(
            created_by=self.user,
            title="Logical time auction at 30",
            is_online=True,
            date_start=timezone.now().replace(hour=14, minute=30, second=0, microsecond=0),
            date_end=timezone.now().replace(hour=18, minute=30, second=0, microsecond=0) + datetime.timedelta(days=1),
        )
        assert logical_auction_30.has_non_logical_times is False

        # Create an auction with non-logical start time
        illogical_start = Auction.objects.create(
            created_by=self.user,
            title="Illogical start time auction",
            is_online=True,
            date_start=timezone.now().replace(hour=14, minute=23, second=0, microsecond=0),
            date_end=timezone.now().replace(hour=18, minute=0, second=0, microsecond=0) + datetime.timedelta(days=1),
        )
        assert illogical_start.has_non_logical_times is not False

        # Create an auction with non-logical end time
        illogical_end = Auction.objects.create(
            created_by=self.user,
            title="Illogical end time auction",
            is_online=True,
            date_start=timezone.now().replace(hour=14, minute=0, second=0, microsecond=0),
            date_end=timezone.now().replace(hour=18, minute=15, second=0, microsecond=0) + datetime.timedelta(days=1),
        )
        assert illogical_end.has_non_logical_times is not False

        # Create an auction with seconds not zero
        illogical_seconds = Auction.objects.create(
            created_by=self.user,
            title="Illogical seconds auction",
            is_online=True,
            date_start=timezone.now().replace(hour=14, minute=0, second=30, microsecond=0),
            date_end=timezone.now().replace(hour=18, minute=0, second=0, microsecond=0) + datetime.timedelta(days=1),
        )
        assert illogical_seconds.has_non_logical_times is not False


class LotPropertyTests(StandardTestCase):
    """Test Lot model properties"""

    def test_lot_ended_property(self):
        """Test that lot.ended works correctly"""
        # Create a lot that has ended
        ended_lot = Lot.objects.create(
            lot_name="Ended lot",
            auction=self.online_auction,
            auctiontos_seller=self.online_tos,
            quantity=1,
            # inherited from auction, this value won't be used
            date_end=timezone.now() - datetime.timedelta(days=1),
        )
        assert ended_lot.ended is True

        # Create a lot that is still active
        active_lot = Lot.objects.create(
            lot_name="Active lot",
            auction=self.online_auction,
            auctiontos_seller=self.online_tos,
            quantity=1,
        )
        # simulated dynamic ending
        active_lot.date_end = timezone.now() + datetime.timedelta(days=1)
        active_lot.save()
        assert active_lot.ended is False

    def test_lot_with_auction_inherits_end_date(self):
        """Test that lots in an auction inherit the auction's end date"""
        # Create a lot with a future end date but in an ended auction
        lot = Lot.objects.create(
            lot_name="Inherit end date lot",
            auction=self.online_auction,
            auctiontos_seller=self.online_tos,
            quantity=1,
            date_end=timezone.now() + datetime.timedelta(days=30),
        )
        # The auction has ended, so the lot should be ended too
        assert lot.ended is True


class AuctionTOSPropertyTests(StandardTestCase):
    """Test AuctionTOS model properties"""

    def test_auction_tos_invoice_relationship(self):
        """Test the invoice relationship"""
        # Invoice should exist from StandardTestCase setup
        assert self.online_tos.invoice is not None
        assert self.online_tos.invoice.auctiontos_user == self.online_tos


class UserDataPropertyTests(StandardTestCase):
    """Test UserData model properties"""

    def test_user_data_exists(self):
        """Test that UserData is created for users"""
        # UserData should be automatically created
        assert hasattr(self.user, "userdata")
        assert self.user.userdata is not None

    def test_user_data_unnotified_subscriptions_count(self):
        """Test the unnotified_subscriptions_count property"""
        # This is tested in ChatSubscriptionTests but we can add basic checks
        user_data = self.user.userdata
        # Initially should be 0
        assert user_data.unnotified_subscriptions_count == 0


class AuctionViewPermissionTests(StandardTestCase):
    """Test view permissions for different user types"""

    def test_auction_view_anonymous_user(self):
        """Test that anonymous users can view auction page"""
        response = self.client.get(self.online_auction.get_absolute_url())
        assert response.status_code == 200
        self.assertContains(response, self.online_auction.title)

    def test_auction_view_logged_in_not_joined(self):
        """Test logged in user who hasn't joined the auction"""
        self.client.login(username=self.user_who_does_not_join.username, password="testpassword")
        response = self.client.get(self.online_auction.get_absolute_url())
        assert response.status_code == 200
        # Should see option to join
        self.assertContains(response, self.online_auction.title)

    def test_auction_view_logged_in_joined(self):
        """Test logged in user who has joined the auction"""
        self.client.login(username=self.user_with_no_lots.username, password="testpassword")
        response = self.client.get(self.online_auction.get_absolute_url())
        assert response.status_code == 200
        self.assertContains(response, self.online_auction.title)

    def test_auction_view_admin_user(self):
        """Test admin user viewing auction"""
        self.client.login(username=self.admin_user.username, password="testpassword")
        response = self.client.get(self.online_auction.get_absolute_url())
        assert response.status_code == 200
        self.assertContains(response, self.online_auction.title)

    def test_bulk_add_button_points_to_auto_url(self):
        """Test that the bulk add lots button uses the auto bulk add URL"""
        # Set up in-person auction to allow bulk adding
        self.in_person_auction.allow_bulk_adding_lots = True
        self.in_person_auction.save()

        self.client.login(username=self.user.username, password="testpassword")
        response = self.client.get(self.in_person_auction.get_absolute_url())
        assert response.status_code == 200

        # Check that the response contains the auto bulk add URL
        auto_bulk_add_url = reverse("bulk_add_lots_auto_for_myself", kwargs={"slug": self.in_person_auction.slug})
        self.assertContains(response, auto_bulk_add_url)

        # Make sure it doesn't contain the old bulk add URL
        old_bulk_add_url = reverse("bulk_add_lots_for_myself", kwargs={"slug": self.in_person_auction.slug})
        self.assertNotContains(response, old_bulk_add_url)


class AuctionEditViewTests(StandardTestCase):
    """Test auction edit view with different user types"""

    def test_auction_edit_anonymous_user(self):
        """Anonymous users should not be able to edit"""
        response = self.client.get(self.online_auction.get_edit_url())
        # Should redirect to login (302) or be denied (403)
        assert response.status_code in [302, 403]

    def test_auction_edit_non_admin(self):
        """Non-admin users should not be able to edit"""
        self.client.login(username=self.user_with_no_lots.username, password="testpassword")
        response = self.client.get(self.online_auction.get_edit_url())
        # Should be denied - can be either 302 (redirect to error/login page) or 403 (forbidden)
        # depending on permission middleware configuration
        assert response.status_code in [302, 403]

    def test_auction_edit_admin_user(self):
        """Admin users should be able to edit"""
        self.client.login(username=self.admin_user.username, password="testpassword")
        response = self.client.get(self.online_auction.get_edit_url())
        assert response.status_code == 200

    def test_auction_edit_creator(self):
        """Auction creator should be able to edit"""
        self.client.login(username=self.user.username, password="testpassword")
        response = self.client.get(self.online_auction.get_edit_url())
        assert response.status_code == 200


class PayPalFormFieldVisibilityTests(StandardTestCase):
    """Test that PayPal payment field is only shown when user has PayPal connected"""

    def test_enable_online_payments_field_hidden_without_paypal(self):
        """Field should be hidden when user doesn't have PayPal connected"""
        # Ensure no PayPal seller exists for this user
        PayPalSeller.objects.filter(user=self.user).delete()

        form = AuctionEditForm(
            instance=self.online_auction, user=self.online_auction.created_by, cloned_from=None, user_timezone="UTC"
        )
        # Field should be hidden (widget is HiddenInput)
        assert isinstance(form.fields["enable_online_payments"].widget, forms.HiddenInput)

    def test_enable_online_payments_field_visible_with_paypal(self):
        """Field should be visible when user has PayPal connected"""
        # Create a PayPal seller for this user
        PayPalSeller.objects.create(user=self.user, paypal_merchant_id="test_merchant_id")

        form = AuctionEditForm(
            instance=self.online_auction, user=self.online_auction.created_by, cloned_from=None, user_timezone="UTC"
        )
        # Field should NOT be hidden
        assert not isinstance(form.fields["enable_online_payments"].widget, forms.HiddenInput)

    @override_settings(PAYPAL_CLIENT_ID="test_client_id", PAYPAL_SECRET="test_secret")
    def test_enable_online_payments_field_visible_for_superuser_without_paypal(self):
        """Field should be visible for superuser even without PayPal connected (site-wide fallback)"""
        # Create superuser
        superuser = User.objects.create_superuser(
            username="superuser", password="testpassword", email="super@example.com"
        )
        # Create auction by superuser
        superuser_auction = Auction.objects.create(
            created_by=superuser,
            title="Superuser auction",
            is_online=True,
            date_end=timezone.now() + datetime.timedelta(days=2),
            date_start=timezone.now() - datetime.timedelta(days=1),
        )

        # Ensure no PayPal seller exists for superuser
        PayPalSeller.objects.filter(user=superuser).delete()

        form = AuctionEditForm(
            instance=superuser_auction, user=superuser_auction.created_by, cloned_from=None, user_timezone="UTC"
        )
        # Field should NOT be hidden for superuser (site-wide PayPal fallback)
        assert not isinstance(form.fields["enable_online_payments"].widget, forms.HiddenInput)


class LotListViewTests(StandardTestCase):
    """Test lot list view with different user types"""

    def test_lot_list_anonymous_user(self):
        """Anonymous users can view lot list"""
        response = self.client.get(f"/lots/?auction={self.online_auction.slug}")
        assert response.status_code == 200

    def test_lot_list_logged_in_not_joined(self):
        """Logged in users who haven't joined can view lot list"""
        self.client.login(username=self.user_who_does_not_join.username, password="testpassword")
        response = self.client.get(f"/lots/?auction={self.online_auction.slug}")
        assert response.status_code == 200

    def test_lot_list_logged_in_joined(self):
        """Logged in users who have joined can view lot list"""
        self.client.login(username=self.user_with_no_lots.username, password="testpassword")
        response = self.client.get(f"/lots/?auction={self.online_auction.slug}")
        assert response.status_code == 200

    def test_lot_list_admin(self):
        """Admin users can view lot list"""
        self.client.login(username=self.admin_user.username, password="testpassword")
        response = self.client.get(f"/lots/?auction={self.online_auction.slug}")
        assert response.status_code == 200


class MyLotsViewTests(StandardTestCase):
    """Test my lots view with different user types"""

    def test_my_lots_anonymous_user(self):
        """Anonymous users should be redirected to login"""
        response = self.client.get("/selling/")
        # Should redirect to login (302) or be denied (403)
        assert response.status_code in [301, 302, 403]

    def test_my_lots_logged_in_user(self):
        """Logged in users can view their lots"""
        self.client.login(username=self.user.username, password="testpassword")
        response = self.client.get("/selling/")
        assert response.status_code == 200


class AuctionUsersViewTests(StandardTestCase):
    """Test auction users/TOS admin view"""

    def test_auction_users_anonymous(self):
        """Anonymous users should not access user list"""
        url = reverse("auction_tos_list", kwargs={"slug": self.online_auction.slug})
        response = self.client.get(url)
        # Should redirect to login (302) or be denied (403)
        assert response.status_code in [301, 302, 403]

    def test_auction_users_non_admin(self):
        """Non-admin users should not access user list"""
        self.client.login(username=self.user_with_no_lots.username, password="testpassword")
        url = reverse("auction_tos_list", kwargs={"slug": self.online_auction.slug})
        response = self.client.get(url)
        # Should be denied
        assert response.status_code in [302, 403]

    def test_auction_users_admin(self):
        """Admin users should access user list"""
        self.client.login(username=self.admin_user.username, password="testpassword")
        url = reverse("auction_tos_list", kwargs={"slug": self.online_auction.slug})
        response = self.client.get(url)
        assert response.status_code == 200

    def test_auction_users_creator(self):
        """Auction creator should access user list"""
        self.client.login(username=self.user.username, password="testpassword")
        url = reverse("auction_tos_list", kwargs={"slug": self.online_auction.slug})
        response = self.client.get(url)
        assert response.status_code == 200


class LotCreateViewTests(StandardTestCase):
    """Test lot creation with different user types"""

    def test_lot_create_anonymous(self):
        """Anonymous users cannot create lots"""
        response = self.client.get("/lots/new/")
        # Should redirect to login (302) or be denied (403)
        assert response.status_code in [302, 403]

    def test_lot_create_logged_in_not_joined(self):
        """User not joined to auction should not be able to create lot in that auction"""
        self.client.login(username=self.user_who_does_not_join.username, password="testpassword")
        # Try to create a lot in the auction they haven't joined
        response = self.client.get(f"/lots/new/?auction={self.online_auction.slug}")
        # They can access the form, but posting should fail or redirect
        assert response.status_code == 302

    def test_lot_create_logged_in_joined(self):
        """User joined to auction can create lots"""
        self.client.login(username=self.user.username, password="testpassword")
        response = self.client.get(f"/lots/new/?auction={self.online_auction.slug}")
        assert response.status_code == 302


class InvoiceViewTests(StandardTestCase):
    """Test invoice views with different user types"""

    def test_invoice_view_anonymous(self):
        """Anonymous users should not view invoices"""
        url = reverse("invoice_by_pk", kwargs={"pk": self.invoice.pk})
        response = self.client.get(url)
        # Should redirect to login (302) or be denied (403)
        assert response.status_code in [302, 403]

    def test_invoice_view_owner(self):
        """Invoice owner can view their invoice"""
        self.client.login(username=self.user.username, password="testpassword")
        url = reverse("invoice_by_pk", kwargs={"pk": self.invoice.pk})
        response = self.client.get(url)
        assert response.status_code == 200

    def test_invoice_view_other_user(self):
        """Other users should not view someone else's invoice"""
        self.client.login(username=self.user_with_no_lots.username, password="testpassword")
        url = reverse("invoice_by_pk", kwargs={"pk": self.invoice.pk})
        response = self.client.get(url)
        # Should be denied
        assert response.status_code in [302, 403]

    def test_invoice_view_admin(self):
        """Admin can view any invoice"""
        self.client.login(username=self.admin_user.username, password="testpassword")
        url = reverse("invoice_by_pk", kwargs={"pk": self.invoice.pk})
        response = self.client.get(url)
        assert response.status_code == 200


class InvoiceStatusButtonTests(StandardTestCase):
    """Test invoice status buttons can be clicked and update correctly"""

    def test_invoice_status_button_paid(self):
        """Admin can mark invoice as paid via button click"""
        self.client.login(username=self.admin_user.username, password="testpassword")
        url = f"/api/payinvoice/{self.invoice.pk}/PAID"
        response = self.client.post(url)
        assert response.status_code == 200, (
            f"Expected 200, got {response.status_code}, content: {response.content.decode()[:500]}"
        )
        # Verify the invoice was updated
        self.invoice.refresh_from_db()
        assert self.invoice.status == "PAID"
        # Verify response contains updated buttons with correct ID and status
        content = response.content.decode()
        assert f"id='invoice-buttons-{self.invoice.pk}'" in content, (
            f"Expected invoice-buttons ID in content: {content}"
        )
        assert f'id="{self.invoice.pk}_PAID"' in content
        assert "btn-success" in content  # Paid button should be success

    def test_invoice_status_button_draft(self):
        """Admin can mark invoice as draft (open) via button click"""
        self.client.login(username=self.admin_user.username, password="testpassword")
        # First set to PAID
        self.invoice.status = "PAID"
        self.invoice.save()
        # Then change back to DRAFT
        url = f"/api/payinvoice/{self.invoice.pk}/DRAFT"
        response = self.client.post(url)
        assert response.status_code == 200
        self.invoice.refresh_from_db()
        assert self.invoice.status == "DRAFT"
        content = response.content.decode()
        assert f"id='invoice-buttons-{self.invoice.pk}'" in content
        assert "btn-info" in content  # Open button should be info when active

    def test_invoice_status_button_anonymous_denied(self):
        """Anonymous users cannot change invoice status"""
        url = f"/api/payinvoice/{self.invoice.pk}/PAID"
        response = self.client.post(url)
        # Should redirect to login
        assert response.status_code == 302


class PickupLocationTests(StandardTestCase):
    """Test PickupLocation model properties and views"""

    def test_pickup_location_create_anonymous(self):
        """Anonymous users cannot create pickup locations"""
        url = reverse("create_auction_pickup_location", kwargs={"slug": self.online_auction.slug})
        response = self.client.get(url)
        # Should redirect to login (302) or be denied (403)
        assert response.status_code in [302, 403]

    def test_pickup_location_create_non_admin(self):
        """Non-admin users cannot create pickup locations"""
        self.client.login(username=self.user_with_no_lots.username, password="testpassword")
        url = reverse("create_auction_pickup_location", kwargs={"slug": self.online_auction.slug})
        response = self.client.get(url)
        assert response.status_code in [302, 403]

    def test_pickup_location_create_admin(self):
        """Admin users can create pickup locations"""
        self.client.login(username=self.admin_user.username, password="testpassword")
        url = reverse("create_auction_pickup_location", kwargs={"slug": self.online_auction.slug})
        response = self.client.get(url)
        assert response.status_code == 200

    def test_pickup_location_list_anonymous(self):
        """Anonymous users can view pickup locations"""
        url = reverse("auction_pickup_location", kwargs={"slug": self.online_auction.slug})
        response = self.client.get(url)
        assert response.status_code != 200

    def test_pickup_location_list_logged_in(self):
        """Logged in users can view pickup locations"""
        self.client.login(username=self.user.username, password="testpassword")
        url = reverse("auction_pickup_location", kwargs={"slug": self.online_auction.slug})
        response = self.client.get(url)
        assert response.status_code == 200


class AuctionStatsViewTests(StandardTestCase):
    """Test auction stats view with different user types"""

    def test_auction_stats_anonymous(self):
        """Anonymous users cannot view stats - requires login and admin permissions"""
        url = f"/auctions/{self.online_auction.slug}/stats/"
        response = self.client.get(url)
        # Should redirect to login (302) or be denied (403)
        assert response.status_code in [302, 403]

    def test_auction_stats_non_admin(self):
        """Non-admin users cannot view stats"""
        self.client.login(username=self.user_with_no_lots.username, password="testpassword")
        url = f"/auctions/{self.online_auction.slug}/stats/"
        response = self.client.get(url)
        # Should be denied (403) or redirect (302)
        assert response.status_code in [302, 403]

    def test_auction_stats_creator(self):
        """Creator can view stats"""
        self.client.login(username=self.user.username, password="testpassword")
        url = f"/auctions/{self.online_auction.slug}/stats/"
        response = self.client.get(url)
        assert response.status_code == 200

    def test_auction_stats_admin(self):
        """Admin can view stats"""
        self.client.login(username=self.admin_user.username, password="testpassword")
        url = f"/auctions/{self.online_auction.slug}/stats/"
        response = self.client.get(url)
        assert response.status_code == 200

    def test_auction_stats_recalculation_threshold(self):
        """Stats recalculation respects 20-minute threshold"""
        from django.utils import timezone

        self.client.login(username=self.user.username, password="testpassword")
        url = f"/auctions/{self.online_auction.slug}/stats/"

        # Test 1: Stats older than 20 minutes should trigger recalculation
        old_time = timezone.now() - timezone.timedelta(minutes=25)
        self.online_auction.last_stats_update = old_time
        self.online_auction.next_update_due = None
        self.online_auction.save()

        response = self.client.get(url)
        assert response.status_code == 200
        # Should show recalculation message in context
        assert response.context.get("stats_being_recalculated") is True, "Should show recalculation message"

        self.online_auction.refresh_from_db()
        # next_update_due should be set (scheduled for recalculation)
        assert self.online_auction.next_update_due is not None, "next_update_due should be set for old stats"

        # Test 2: Stats within 20 minutes should NOT trigger recalculation
        recent_time = timezone.now() - timezone.timedelta(minutes=10)
        self.online_auction.last_stats_update = recent_time
        self.online_auction.next_update_due = None
        self.online_auction.save()

        response = self.client.get(url)
        assert response.status_code == 200
        # Should NOT show recalculation message in context
        assert response.context.get("stats_being_recalculated") is not True, "Should not show recalculation message"

        self.online_auction.refresh_from_db()
        # next_update_due should remain None (no recalculation scheduled)
        assert self.online_auction.next_update_due is None, "next_update_due should not be set for recent stats"

        # Test 3: Already scheduled recalculation should not reschedule
        old_time = timezone.now() - timezone.timedelta(minutes=25)
        scheduled_time = timezone.now() + timezone.timedelta(minutes=2)
        self.online_auction.last_stats_update = old_time
        self.online_auction.next_update_due = scheduled_time
        self.online_auction.save()

        response = self.client.get(url)
        assert response.status_code == 200
        # Should still show recalculation message but not reschedule
        assert response.context.get("stats_being_recalculated") is True, "Should show recalculation message"

        self.online_auction.refresh_from_db()
        assert self.online_auction.next_update_due == scheduled_time, "Should not reschedule if already scheduled"


class BulkAddLotsViewTests(StandardTestCase):
    """Test bulk add lots view with different user types"""

    def test_bulk_add_lots_anonymous(self):
        """Anonymous users cannot bulk add lots"""
        url = reverse("bulk_add_lots_for_myself", kwargs={"slug": self.online_auction.slug})
        response = self.client.get(url)
        # Should redirect to login (302) or be denied (403)
        assert response.status_code in [302, 403]

    def test_bulk_add_lots_non_admin(self):
        """Non-admin users cannot bulk add lots"""
        self.client.login(username=self.user_with_no_lots.username, password="testpassword")
        url = reverse("bulk_add_lots_for_myself", kwargs={"slug": self.online_auction.slug})
        response = self.client.get(url)
        assert response.status_code in [302, 403]

    def test_bulk_add_lots_admin(self):
        """Admin users can bulk add lots"""
        self.client.login(username=self.admin_user.username, password="testpassword")
        url = reverse("bulk_add_lots_for_myself", kwargs={"slug": self.online_auction.slug})
        response = self.client.get(url)
        assert response.status_code == 200

    def test_bulk_add_lots_creator(self):
        """Auction creator can bulk add lots"""
        self.client.login(username=self.user.username, password="testpassword")
        url = reverse("bulk_add_lots_for_myself", kwargs={"slug": self.online_auction.slug})
        response = self.client.get(url)
        assert response.status_code == 200


class BulkAddUsersViewTests(StandardTestCase):
    """Test bulk add users view with different user types"""

    def test_bulk_add_users_anonymous(self):
        """Anonymous users cannot bulk add users"""
        url = reverse("bulk_add_users", kwargs={"slug": self.online_auction.slug})
        response = self.client.get(url)
        # Should redirect to login (302) or be denied (403)
        assert response.status_code in [302, 403]

    def test_bulk_add_users_non_admin(self):
        """Non-admin users cannot bulk add users"""
        self.client.login(username=self.user_with_no_lots.username, password="testpassword")
        url = reverse("bulk_add_users", kwargs={"slug": self.online_auction.slug})
        response = self.client.get(url)
        assert response.status_code in [302, 403]

    def test_bulk_add_users_admin(self):
        """Admin users can bulk add users"""
        self.client.login(username=self.admin_user.username, password="testpassword")
        url = reverse("bulk_add_users", kwargs={"slug": self.online_auction.slug})
        response = self.client.get(url)
        assert response.status_code == 200


class SetLotWinnersViewTests(StandardTestCase):
    """Test set lot winners view with different user types"""

    def test_set_lot_winners_anonymous(self):
        """Anonymous users cannot access set lot winners"""
        url = reverse("auction_lot_winners_dynamic", kwargs={"slug": self.in_person_auction.slug})
        response = self.client.get(url)
        # Should redirect to login (302) or be denied (403)
        assert response.status_code in [302, 403]

    def test_set_lot_winners_non_admin(self):
        """Non-admin users cannot access set lot winners"""
        self.client.login(username=self.user_who_does_not_join.username, password="testpassword")
        url = reverse("auction_lot_winners_dynamic", kwargs={"slug": self.in_person_auction.slug})
        response = self.client.get(url)
        assert response.status_code == 403

    def test_set_lot_winners_admin(self):
        self.client.login(username=self.admin_user.username, password="testpassword")
        url = reverse("auction_lot_winners_dynamic", kwargs={"slug": self.in_person_auction.slug})
        response = self.client.get(url)
        assert response.status_code == 200


class AuctionDeleteViewTests(StandardTestCase):
    """Test auction deletion with different user types"""

    def test_auction_delete_anonymous(self):
        """Anonymous users cannot delete auctions"""
        url = f"/auctions/{self.online_auction.slug}/delete/"
        response = self.client.get(url)
        # Should redirect to login (302) or be denied (403)
        assert response.status_code in [302, 403]

    def test_auction_delete_non_creator(self):
        """Non-creator users cannot delete auctions"""
        self.client.login(username=self.user_with_no_lots.username, password="testpassword")
        url = f"/auctions/{self.online_auction.slug}/delete/"
        response = self.client.get(url)
        assert response.status_code in [302, 403]

    def test_auction_delete_creator(self):
        """Creator can access delete page"""
        self.client.login(username=self.user.username, password="testpassword")
        url = f"/auctions/{self.online_auction.slug}/delete/"
        response = self.client.get(url)
        assert response.status_code == 302


class AdditionalAuctionPropertyTests(StandardTestCase):
    """Test additional Auction model properties"""

    def test_auction_urls(self):
        """Test various URL properties"""
        assert self.online_auction.url == f"/auctions/{self.online_auction.slug}/"
        assert self.online_auction.add_lot_link == f"/lots/new/?auction={self.online_auction.slug}"
        assert self.online_auction.view_lot_link == f"/lots/?auction={self.online_auction.slug}&status=all"
        assert "/auctions/" in self.online_auction.label_print_link
        assert "/auctions/" in self.online_auction.label_print_unprinted_link

    def test_template_status(self):
        """Test template_status property"""
        # Create a future auction
        future_auction = Auction.objects.create(
            created_by=self.user,
            title="Future auction",
            is_online=True,
            date_start=timezone.now() + datetime.timedelta(days=1),
            date_end=timezone.now() + datetime.timedelta(days=2),
        )
        assert future_auction.template_status == "Starts:"

        # Create an in-progress auction
        in_progress_auction = Auction.objects.create(
            created_by=self.user,
            title="In progress",
            is_online=True,
            date_start=timezone.now() - datetime.timedelta(days=1),
            date_end=timezone.now() + datetime.timedelta(days=1),
        )
        assert in_progress_auction.template_status == "Now until:"

    def test_auction_str_method(self):
        """Test the __str__ method of Auction"""
        # Auction title without "auction" should have it added
        auction1 = Auction.objects.create(
            created_by=self.user,
            title="Fish Sale",
            is_online=True,
            date_start=timezone.now(),
            date_end=timezone.now() + datetime.timedelta(days=1),
        )
        str_repr = str(auction1)
        assert "auction" in str_repr.lower()
        assert "the " in str_repr.lower() or str_repr.startswith("The ")

    def test_can_submit_lots(self):
        """Test the can_submit_lots property"""
        # Create an auction with lot submission dates
        auction = Auction.objects.create(
            created_by=self.user,
            title="Lot submission test",
            is_online=True,
            lot_submission_start_date=timezone.now() - datetime.timedelta(days=1),
            lot_submission_end_date=timezone.now() + datetime.timedelta(days=1),
            date_start=timezone.now() + datetime.timedelta(days=2),
            date_end=timezone.now() + datetime.timedelta(days=3),
        )
        # Should be able to submit lots during the submission window
        assert auction.can_submit_lots is True

        # Create an auction where lot submission has ended
        ended_submission_auction = Auction.objects.create(
            created_by=self.user,
            title="Ended submission",
            is_online=True,
            lot_submission_start_date=timezone.now() - datetime.timedelta(days=3),
            lot_submission_end_date=timezone.now() - datetime.timedelta(days=1),
            date_start=timezone.now() + datetime.timedelta(days=1),
            date_end=timezone.now() + datetime.timedelta(days=2),
        )
        # Should not be able to submit lots
        assert ended_submission_auction.can_submit_lots is False


class AdditionalLotPropertyTests(StandardTestCase):
    """Test additional Lot model properties"""

    def test_lot_banned_property(self):
        """Test the banned property of lots"""
        # Create a normal lot
        lot = Lot.objects.create(
            lot_name="Normal lot",
            auction=self.online_auction,
            auctiontos_seller=self.online_tos,
            quantity=1,
            banned=False,
        )
        assert lot.banned is False

        # Update to banned
        lot.banned = True
        lot.save()
        assert lot.banned is True

    def test_lot_donation_property(self):
        """Test the donation property of lots"""
        lot = Lot.objects.create(
            lot_name="Donation lot",
            auction=self.online_auction,
            auctiontos_seller=self.online_tos,
            quantity=1,
            donation=False,
        )
        assert lot.donation is False

        lot.donation = True
        lot.save()
        assert lot.donation is True


class UserViewTests(StandardTestCase):
    """Test user profile view with different user types"""

    def test_user_view_anonymous(self):
        """Anonymous users can view user profiles"""
        url = reverse("userpage", kwargs={"slug": self.user.username})
        response = self.client.get(url)
        assert response.status_code == 200

    def test_user_view_logged_in(self):
        """Logged in users can view user profiles"""
        self.client.login(username=self.user_with_no_lots.username, password="testpassword")
        url = reverse("userpage", kwargs={"slug": self.user.username})
        response = self.client.get(url)
        assert response.status_code == 200

    def test_user_view_own_profile(self):
        """Users can view their own profile"""
        self.client.login(username=self.user.username, password="testpassword")
        url = reverse("userpage", kwargs={"slug": self.user.username})
        response = self.client.get(url)
        assert response.status_code == 200


class ImageViewTests(StandardTestCase):
    """Test image create/update/delete views"""

    def test_image_create_anonymous(self):
        """Anonymous users cannot create images"""
        url = reverse("add_image", kwargs={"lot": self.lot.pk})
        response = self.client.get(url)
        # Should redirect to login (302) or be denied (403)
        assert response.status_code in [302, 403]

    def test_image_create_logged_in(self):
        """Logged in users can access image create form"""
        self.client.login(username=self.user.username, password="testpassword")
        url = reverse("add_image", kwargs={"lot": self.lot.pk})
        response = self.client.get(url)
        assert response.status_code == 302


class WatchViewTests(StandardTestCase):
    """Test watch/unwatch functionality"""

    def test_watch_anonymous(self):
        """Anonymous users cannot watch lots"""
        # watchOrUnwatch is a function-based view
        response = self.client.post(f"/api/watchitem/{self.lot.pk}/", data={"watch": "1"})
        # Should redirect to login (302) or be denied (403)
        assert response.status_code in [302, 403]

    def test_watch_logged_in(self):
        """Logged in users can watch lots"""
        self.client.login(username=self.user_with_no_lots.username, password="testpassword")
        response = self.client.post(f"/api/watchitem/{self.lot.pk}/", data={"watch": "1"})
        self.assertEqual(response.status_code, 200)
        self.assertContains(response, "Success")

    def test_unwatch_logged_in(self):
        """Logged in users can unwatch lots"""
        self.client.login(username=self.user_with_no_lots.username, password="testpassword")
        # First watch
        self.client.post(f"/api/watchitem/{self.lot.pk}/", data={"watch": "1"})
        # Then unwatch
        response = self.client.post(f"/api/watchitem/{self.lot.pk}/", data={"watch": "false"})
        self.assertEqual(response.status_code, 200)

    def test_get_request_denied(self):
        """GET requests should be denied"""
        self.client.login(username=self.user.username, password="testpassword")
        response = self.client.get(f"/api/watchitem/{self.lot.pk}/")
        self.assertEqual(response.status_code, 405)


class MyBidsViewTests(StandardTestCase):
    """Test my bids view with different user types"""

    def test_my_bids_anonymous(self):
        """Anonymous users should be redirected to login"""
        response = self.client.get("/bids/")
        # Should redirect to login (302) or be denied (403)
        assert response.status_code in [302, 403]

    def test_my_bids_logged_in(self):
        """Logged in users can view their bids"""
        self.client.login(username=self.userB.username, password="testpassword")
        response = self.client.get("/bids/")
        assert response.status_code == 200


class MyWonLotsViewTests(StandardTestCase):
    """Test my won lots view with different user types"""

    def test_my_won_lots_anonymous(self):
        """Anonymous users should be redirected to login"""
        response = self.client.get("/lots/won/")
        # Should redirect to login (302) or be denied (403)
        assert response.status_code in [302, 403]

    def test_my_won_lots_logged_in(self):
        """Logged in users can view their won lots"""
        self.client.login(username=self.userB.username, password="testpassword")
        response = self.client.get("/lots/won/")
        assert response.status_code == 200


class DistanceUnitTests(StandardTestCase):
    """Test distance unit conversion functionality"""

    def test_default_distance_unit_is_miles(self):
        """Test that default distance unit is miles"""
        self.assertEqual(self.user.userdata.distance_unit, "mi")

    def test_distance_unit_can_be_set_to_km(self):
        """Test that distance unit can be set to kilometers"""
        userdata = self.user.userdata
        userdata.distance_unit = "km"
        userdata.save()
        userdata.refresh_from_db()
        self.assertEqual(userdata.distance_unit, "km")

    def test_preference_form_converts_km_to_miles_on_save(self):
        """Test that ChangeUserPreferencesForm converts km to miles when saving"""
        from auctions.forms import ChangeUserPreferencesForm

        userdata = self.user.userdata
        userdata.distance_unit = "km"
        userdata.local_distance = 100  # 100 miles in DB
        userdata.save()

        # Form should display ~161 km (100 * 1.60934)
        form = ChangeUserPreferencesForm(user=self.user, instance=userdata)
        self.assertEqual(form.initial["local_distance"], 161)

        # When user submits with 80 km, it should save as ~50 miles
        form_data = {
            "distance_unit": "km",
            "preferred_currency": "USD",
            "local_distance": 80,
            "email_me_about_new_auctions_distance": 160,
            "email_me_about_new_in_person_auctions_distance": 160,
            "email_visible": False,
            "show_ads": True,
            "email_me_about_new_auctions": True,
            "email_me_about_new_local_lots": True,
            "email_me_about_new_lots_ship_to_location": True,
            "email_me_when_people_comment_on_my_lots": True,
            "email_me_about_new_chat_replies": True,
            "email_me_about_new_in_person_auctions": True,
            "send_reminder_emails_about_joining_auctions": True,
            "username_visible": True,
            "share_lot_images": True,
            "auto_add_images": True,
            "push_notifications_when_lots_sell": False,
        }
        form = ChangeUserPreferencesForm(user=self.user, data=form_data, instance=userdata)
        self.assertTrue(form.is_valid())
        saved_instance = form.save()

        # Verify values are stored in miles
        self.assertEqual(saved_instance.local_distance, 50)  # 80 km / 1.60934 ≈ 50 miles
        self.assertEqual(saved_instance.email_me_about_new_auctions_distance, 99)  # 160 km / 1.60934 ≈ 99 miles

    def test_preference_form_keeps_miles_when_unit_is_miles(self):
        """Test that form doesn't convert when unit is miles"""
        from auctions.forms import ChangeUserPreferencesForm

        userdata = self.user.userdata
        userdata.distance_unit = "mi"
        userdata.local_distance = 100
        userdata.save()

        form_data = {
            "distance_unit": "mi",
            "preferred_currency": "USD",
            "local_distance": 50,
            "email_me_about_new_auctions_distance": 100,
            "email_me_about_new_in_person_auctions_distance": 100,
            "email_visible": False,
            "show_ads": True,
            "email_me_about_new_auctions": True,
            "email_me_about_new_local_lots": True,
            "email_me_about_new_lots_ship_to_location": True,
            "email_me_when_people_comment_on_my_lots": True,
            "email_me_about_new_chat_replies": True,
            "email_me_about_new_in_person_auctions": True,
            "send_reminder_emails_about_joining_auctions": True,
            "username_visible": True,
            "share_lot_images": True,
            "auto_add_images": True,
            "push_notifications_when_lots_sell": False,
        }
        form = ChangeUserPreferencesForm(user=self.user, data=form_data, instance=userdata)
        self.assertTrue(form.is_valid())
        saved_instance = form.save()

        # Values should be saved as-is in miles
        self.assertEqual(saved_instance.local_distance, 50)
        self.assertEqual(saved_instance.email_me_about_new_auctions_distance, 100)

    def test_distance_filter_converts_miles_to_km(self):
        """Test that distance_display filter converts miles to km for km users"""
        from auctions.templatetags.distance_filters import distance_display

        userdata = self.user.userdata
        userdata.distance_unit = "km"
        userdata.save()

        # 10 miles should display as 16 km
        result = distance_display(10, self.user)
        self.assertEqual(result, "16 km")

    def test_distance_filter_keeps_miles_for_miles_users(self):
        """Test that distance_display filter keeps miles for miles users"""
        from auctions.templatetags.distance_filters import distance_display

        userdata = self.user.userdata
        userdata.distance_unit = "mi"
        userdata.save()

        # 10 miles should display as 10 miles
        result = distance_display(10, self.user)
        self.assertEqual(result, "10 miles")

    def test_distance_filter_handles_negative_distance(self):
        """Test that distance_display filter handles negative distance (returns empty)"""
        from auctions.templatetags.distance_filters import distance_display

        result = distance_display(-1, self.user)
        self.assertEqual(result, "")

    def test_distance_filter_handles_zero_distance(self):
        """Test that distance_display filter handles zero distance (returns empty)"""
        from auctions.templatetags.distance_filters import distance_display

        result = distance_display(0, self.user)
        self.assertEqual(result, "")

    def test_distance_filter_defaults_to_miles_for_anonymous_users(self):
        """Test that distance_display filter defaults to miles for anonymous users"""
        from django.contrib.auth.models import AnonymousUser

        from auctions.templatetags.distance_filters import distance_display

        anonymous = AnonymousUser()
        result = distance_display(10, anonymous)
        self.assertEqual(result, "10 miles")

    def test_distance_filter_handles_string_input(self):
        """Test that distance_display filter handles string input from database"""
        from auctions.templatetags.distance_filters import distance_display

        userdata = self.user.userdata
        userdata.distance_unit = "mi"
        userdata.save()

        # String input should be converted to float
        result = distance_display("10", self.user)
        self.assertEqual(result, "10 miles")

    def test_distance_filter_handles_string_input_with_km(self):
        """Test that distance_display filter handles string input and converts to km"""
        from auctions.templatetags.distance_filters import distance_display

        userdata = self.user.userdata
        userdata.distance_unit = "km"
        userdata.save()

        # String input "10" miles should display as 16 km
        result = distance_display("10", self.user)
        self.assertEqual(result, "16 km")

    def test_distance_filter_handles_string_input_for_anonymous_users(self):
        """Test that distance_display filter handles string input for anonymous users"""
        from django.contrib.auth.models import AnonymousUser

        from auctions.templatetags.distance_filters import distance_display

        anonymous = AnonymousUser()
        # String input should work for anonymous users
        result = distance_display("10", anonymous)
        self.assertEqual(result, "10 miles")

    def test_distance_filter_handles_invalid_string_input(self):
        """Test that distance_display filter handles invalid string input"""
        from auctions.templatetags.distance_filters import distance_display

        # Invalid string should return empty string
        result = distance_display("invalid", self.user)
        self.assertEqual(result, "")

    def test_distance_filter_handles_none_input(self):
        """Test that distance_display filter handles None input"""
        from auctions.templatetags.distance_filters import distance_display

        # None input should return empty string
        result = distance_display(None, self.user)
        self.assertEqual(result, "")


class PayPalInfoViewTests(TestCase):
    """Test that the PayPal info page works for both logged in and non-logged in users"""

    def test_paypal_info_non_logged_in_user(self):
        """Test that non-logged-in users can access the PayPal info page"""
        url = reverse("paypal_seller")
        response = self.client.get(url)
        self.assertEqual(response.status_code, 200)
        self.assertContains(response, "Accept payments with PayPal")

    def test_paypal_info_logged_in_user(self):
        """Test that logged-in users can access the PayPal info page"""
        User.objects.create_user(username="testuser", password="testpassword")
        self.client.login(username="testuser", password="testpassword")
        url = reverse("paypal_seller")
        response = self.client.get(url)
        self.assertEqual(response.status_code, 200)
        self.assertContains(response, "Accept payments with PayPal")


class UserExportTests(StandardTestCase):
    """Test user export and email composition functionality"""

    def test_user_export_without_filter(self):
        """Test that user export works without a filter"""
        self.client.login(username="admin_user", password="testpassword")
        url = reverse("user_list", kwargs={"slug": self.online_auction.slug})
        response = self.client.get(url)
        self.assertEqual(response.status_code, 200)
        self.assertEqual(response["Content-Type"], "text/csv")

    def test_user_export_with_filter(self):
        """Test that user export works with a filter query parameter"""
        self.client.login(username="admin_user", password="testpassword")
        url = reverse("user_list", kwargs={"slug": self.online_auction.slug})
        response = self.client.get(url, {"query": "admin"})
        self.assertEqual(response.status_code, 200)
        self.assertEqual(response["Content-Type"], "text/csv")
        # Check that filename includes query
        self.assertIn("admin", response["Content-Disposition"])

    def test_user_export_permission_denied(self):
        """Test that non-admin users cannot export users"""
        self.client.login(username="no_lots", password="testpassword")
        url = reverse("user_list", kwargs={"slug": self.online_auction.slug})
        response = self.client.get(url)
        self.assertIn(response.status_code, [302, 403])

    def test_compose_email_without_filter(self):
        """Test composing email to all users"""
        self.client.login(username="admin_user", password="testpassword")
        url = reverse("compose_email_to_users", kwargs={"slug": self.online_auction.slug})
        response = self.client.get(url)
        self.assertEqual(response.status_code, 200)
        # The view renders a button snippet with a mailto href, not a redirect
        self.assertContains(response, 'id="email_all_users"')

    def test_compose_email_with_filter(self):
        """Test composing email with a filter"""
        self.client.login(username="admin_user", password="testpassword")
        url = reverse("compose_email_to_users", kwargs={"slug": self.online_auction.slug})
        response = self.client.get(url, {"query": "admin"})
        self.assertEqual(response.status_code, 200)
        self.assertContains(response, 'id="email_all_users"')

    def test_compose_email_permission_denied(self):
        """Test that non-admin users cannot compose emails"""
        self.client.login(username="no_lots", password="testpassword")
        url = reverse("compose_email_to_users", kwargs={"slug": self.online_auction.slug})
        response = self.client.get(url)
        self.assertEqual(response.status_code, 403)

    def test_user_export_includes_lots_sold_column(self):
        """Test that user export includes the 'Lots sold' column with correct data"""
        self.client.login(username="admin_user", password="testpassword")
        url = reverse("user_list", kwargs={"slug": self.online_auction.slug})
        response = self.client.get(url)
        self.assertEqual(response.status_code, 200)
        self.assertEqual(response["Content-Type"], "text/csv")

        # Decode the CSV content
        content = response.content.decode("utf-8")
        lines = content.strip().split("\n")

        # Check header row contains "Lots sold"
        header = lines[0]
        self.assertIn("Lots sold", header)

        # Verify header column order: "Lots submitted" should come before "Lots sold" which comes before "Lots won"
        self.assertLess(header.index("Lots submitted"), header.index("Lots sold"))
        self.assertLess(header.index("Lots sold"), header.index("Lots won"))

        # Find the row for "my_lot" user who has:
        # - 4 lots submitted (lot, lotB, lotC, unsoldLot)
        # - 3 lots sold (lot, lotB, lotC have winning_price)
        # - 0 lots won (this user is a seller)
        header_parts = header.split(",")
        lots_submitted_idx = header_parts.index("Lots submitted")
        lots_sold_idx = header_parts.index("Lots sold")
        lots_won_idx = header_parts.index("Lots won")

        # Find the row with my_lot username
        for line in lines[1:]:
            if "my_lot" in line:
                parts = line.split(",")
                # Verify the counts match expected values
                self.assertEqual(parts[lots_submitted_idx], "4", "Expected 4 lots submitted")
                self.assertEqual(parts[lots_sold_idx], "3", "Expected 3 lots sold")
                self.assertEqual(parts[lots_won_idx], "0", "Expected 0 lots won")
                break
        else:
            self.fail("Could not find my_lot user in CSV export")


class UserTrustSystemTests(StandardTestCase):
    """Test the user trust system functionality"""

    def setUp(self):
        super().setUp()
        # Create a superuser for testing trust functionality
        self.superuser = User.objects.create_superuser(
            username="superuser", password="testpassword", email="super@example.com"
        )
        # Create an untrusted user
        self.untrusted_user = User.objects.create_user(
            username="untrusted", password="testpassword", email="untrusted@example.com"
        )
        self.untrusted_user.userdata.is_trusted = False
        self.untrusted_user.userdata.save()
        # Create an auction by the untrusted user
        time = timezone.now() + datetime.timedelta(days=2)
        timeStart = timezone.now() - datetime.timedelta(days=1)
        self.untrusted_auction = Auction.objects.create(
            created_by=self.untrusted_user,
            title="Untrusted user auction",
            is_online=True,
            date_end=time,
            date_start=timeStart,
            winning_bid_percent_to_club=25,
            lot_entry_fee=2,
            unsold_lot_fee=10,
            tax=25,
        )

    def test_trusted_field_exists_on_userdata(self):
        """Test that is_trusted field exists on UserData model"""
        self.assertTrue(hasattr(self.user.userdata, "is_trusted"))
        self.assertIsInstance(self.user.userdata.is_trusted, bool)

    def test_superuser_can_trust_user(self):
        """Test that superuser can trust a user via URL parameter"""
        self.client.login(username="superuser", password="testpassword")
        url = reverse("auction_main", kwargs={"slug": self.untrusted_auction.slug})
        # Join the auction first
        AuctionTOS.objects.create(
            user=self.superuser,
            auction=self.untrusted_auction,
            pickup_location=PickupLocation.objects.create(
                name="location",
                auction=self.untrusted_auction,
                pickup_time=timezone.now() + datetime.timedelta(days=3),
            ),
        )
        response = self.client.get(url + "?trust_user=true")
        self.assertEqual(response.status_code, 200)
        # Reload user data
        self.untrusted_user.userdata.refresh_from_db()
        self.assertTrue(self.untrusted_user.userdata.is_trusted)

    def test_non_superuser_cannot_trust_user(self):
        """Test that non-superuser cannot trust a user"""
        self.client.login(username="admin_user", password="testpassword")
        url = reverse("auction_main", kwargs={"slug": self.untrusted_auction.slug})
        initial_trust = self.untrusted_user.userdata.is_trusted
        self.client.get(url + "?trust_user=true")
        # Reload user data
        self.untrusted_user.userdata.refresh_from_db()
        # Trust status should not change
        self.assertEqual(self.untrusted_user.userdata.is_trusted, initial_trust)

    def test_untrusted_user_invoice_no_payment_button(self):
        """Test that invoices for untrusted users don't show payment button"""
        # Create invoice for untrusted auction
        theFuture = timezone.now() + datetime.timedelta(days=3)
        location = PickupLocation.objects.create(name="location", auction=self.untrusted_auction, pickup_time=theFuture)
        tos = AuctionTOS.objects.create(
            user=self.user_with_no_lots, auction=self.untrusted_auction, pickup_location=location
        )
        invoice, created = Invoice.objects.get_or_create(auctiontos_user=tos)
        # Enable online payments
        self.untrusted_auction.enable_online_payments = True
        self.untrusted_auction.save()
        # Check that payment button is not shown
        self.assertFalse(invoice.show_payment_button)

    def test_trusted_user_invoice_shows_payment_button(self):
        """Test that invoices for trusted users show payment button when conditions are met"""
        # Make sure user is trusted
        self.user.userdata.is_trusted = True
        self.user.userdata.paypal_enabled = True
        self.user.userdata.save()
        # Enable online payments
        self.online_auction.enable_online_payments = True
        self.online_auction.save()
        # Get invoice - show_payment_button may still be False due to other checks
        # (e.g., balance, PayPal config), we're mainly testing that the is_trusted check doesn't block it
        Invoice.objects.get(auctiontos_user=self.online_tos)

    def test_invoice_template_shows_email_message_for_trusted(self):
        """Test that invoice template shows email notification message for trusted users"""
        self.client.login(username="my_lot", password="testpassword")
        # Make sure the creator is trusted
        self.user.userdata.is_trusted = True
        self.user.userdata.save()
        url = reverse("invoice_by_pk", kwargs={"pk": self.invoice.pk})
        response = self.client.get(url)
        self.assertEqual(response.status_code, 200)

    def test_auction_ribbon_trust_link_for_superuser(self):
        """Test that superuser sees trust link in auction ribbon"""
        self.client.login(username="superuser", password="testpassword")
        url = reverse("auction_main", kwargs={"slug": self.untrusted_auction.slug})
        # Join the auction first
        location = PickupLocation.objects.filter(auction=self.untrusted_auction).first()
        if not location:
            location = PickupLocation.objects.create(
                name="location",
                auction=self.untrusted_auction,
                pickup_time=timezone.now() + datetime.timedelta(days=3),
            )
        AuctionTOS.objects.create(user=self.superuser, auction=self.untrusted_auction, pickup_location=location)
        response = self.client.get(url)
        self.assertEqual(response.status_code, 200)
        # Check that response contains trust link (only if auction is not promoted)
        if not self.untrusted_auction.promote_this_auction:
            self.assertContains(response, "trust_user=true")

    def test_email_invoice_skips_untrusted_users(self):
        """Test that email_invoice management command skips untrusted users"""
        from django.core.management import call_command

        # Create an invoice for untrusted auction
        theFuture = timezone.now() + datetime.timedelta(days=3)
        location = PickupLocation.objects.create(name="location", auction=self.untrusted_auction, pickup_time=theFuture)
        tos = AuctionTOS.objects.create(
            user=self.user_with_no_lots, auction=self.untrusted_auction, pickup_location=location
        )
        invoice, created = Invoice.objects.get_or_create(auctiontos_user=tos)
        invoice.status = "UNPAID"
        invoice.email_sent = False
        invoice.save()
        # Enable email sending
        self.untrusted_auction.email_users_when_invoices_ready = True
        self.untrusted_auction.save()
        # Run command
        call_command("email_invoice")
        # Reload invoice
        invoice.refresh_from_db()
        # Email should be marked sent but not actually sent
        self.assertTrue(invoice.email_sent)


class WatchOrUnwatchViewTests(StandardTestCase):
    """Test watchOrUnwatch function-based view"""

    def test_watch_anonymous_denied(self):
        """Anonymous users cannot watch lots"""
        response = self.client.post(f"/api/watchitem/{self.lot.pk}/", data={"watch": "true"})
        self.assertIn(response.status_code, [302, 403])

    def test_watch_logged_in(self):
        """Logged in users can watch lots"""
        self.client.login(username=self.user_with_no_lots.username, password="testpassword")
        response = self.client.post(f"/api/watchitem/{self.lot.pk}/", data={"watch": "true"})
        self.assertEqual(response.status_code, 200)
        self.assertContains(response, "Success")

    def test_unwatch_logged_in(self):
        """Logged in users can unwatch lots"""
        self.client.login(username=self.user_with_no_lots.username, password="testpassword")
        # First watch
        self.client.post(f"/api/watchitem/{self.lot.pk}/", data={"watch": "true"})
        # Then unwatch
        response = self.client.post(f"/api/watchitem/{self.lot.pk}/", data={"watch": "false"})
        self.assertEqual(response.status_code, 200)

    def test_get_request_denied(self):
        """GET requests should be denied"""
        self.client.login(username=self.user.username, password="testpassword")
        response = self.client.get(f"/api/watchitem/{self.lot.pk}/")
        self.assertEqual(response.status_code, 405)


class LotEndauctionsMethodsTests(StandardTestCase):
    """Test the new Lot model methods used by endauctions management command"""

    def test_send_ending_very_soon_message_not_ending(self):
        """Test that message is not sent when lot is not ending very soon"""
        # Create a lot that ends in the future
        future_time = timezone.now() + datetime.timedelta(hours=1)
        lot = Lot.objects.create(
            lot_name="Future lot",
            auction=self.online_auction,
            auctiontos_seller=self.online_tos,
            quantity=1,
            date_end=future_time,
            active=True,
        )
        # This should not raise an error, and not send a message
        lot.send_ending_very_soon_message()
        # If we get here without error, the test passes

    def test_send_ending_very_soon_message_ending_soon(self):
        """Test that message is sent when lot is ending very soon"""
        # Create a lot that ends in less than 1 minute
        soon_time = timezone.now() + datetime.timedelta(seconds=30)
        lot = Lot.objects.create(
            lot_name="Ending soon lot",
            auction=self.online_auction,
            auctiontos_seller=self.online_tos,
            quantity=1,
            date_end=soon_time,
            active=True,
        )
        # This should not raise an error
        lot.send_ending_very_soon_message()

    def test_send_ending_very_soon_message_already_sold(self):
        """Test that message is not sent when lot is already sold"""
        # Create a sold lot that is ending soon
        soon_time = timezone.now() + datetime.timedelta(seconds=30)
        lot = Lot.objects.create(
            lot_name="Sold lot",
            auction=self.online_auction,
            auctiontos_seller=self.online_tos,
            quantity=1,
            date_end=soon_time,
            active=True,
            winner=self.userB,
            winning_price=10,
        )
        # This should not send a message since lot is sold
        lot.send_ending_very_soon_message()

    def test_send_lot_end_message_with_winner(self):
        """Test that correct message is sent when lot ends with a winner"""
        # Create a lot with a high bidder (without an auction to avoid complications)
        lot_end_time = timezone.now() - datetime.timedelta(hours=1)
        bid_time = timezone.now() - datetime.timedelta(hours=2)

        lot = Lot.objects.create(
            lot_name="Lot with winner",
            user=self.user,
            quantity=1,
            date_end=lot_end_time,
            active=True,
            reserve_price=5,
        )
        # Add a bid with a time before the lot ended
        bid = Bid.objects.create(lot_number=lot, user=self.userB, amount=10, was_high_bid=True)
        # Set the bid time to before the lot ended
        bid.bid_time = bid_time
        bid.last_bid_time = bid_time
        bid.save()

        # Send lot end message
        lot.send_lot_end_message()

        # Check that LotHistory was created
        history = LotHistory.objects.filter(lot=lot).first()
        self.assertIsNotNone(history)
        self.assertIn("Won by", history.message)

    def test_send_lot_end_message_no_winner(self):
        """Test that correct message is sent when lot ends without a winner"""
        # Create a lot without bids
        past_time = timezone.now() - datetime.timedelta(hours=1)
        lot = Lot.objects.create(
            lot_name="Lot without winner",
            auction=self.online_auction,
            auctiontos_seller=self.online_tos,
            quantity=1,
            date_end=past_time,
            active=True,
            reserve_price=5,
        )

        # Send lot end message
        lot.send_lot_end_message()

        # Check that LotHistory was created
        history = LotHistory.objects.filter(lot=lot).first()
        self.assertIsNotNone(history)
        self.assertEqual(history.message, "This lot did not sell")

    def test_send_non_auction_lot_emails_with_winner(self):
        """Test that emails are sent for non-auction lots with winners"""
        # Create a non-auction lot with a winner
        # Use user_with_no_lots which has a valid email
        lot = Lot.objects.create(
            lot_name="Non-auction lot",
            user=self.user,
            quantity=1,
            winner=self.user_with_no_lots,
            winning_price=10,
            active=False,
        )

        # This should not raise an error
        lot.send_non_auction_lot_emails()

    def test_send_non_auction_lot_emails_no_winner(self):
        """Test that emails are not sent for non-auction lots without winners"""
        # Create a non-auction lot without a winner
        lot = Lot.objects.create(
            lot_name="Non-auction lot no winner",
            user=self.user,
            quantity=1,
            active=False,
        )

        # This should not raise an error or send emails
        lot.send_non_auction_lot_emails()

    def test_send_non_auction_lot_emails_in_auction(self):
        """Test that emails are not sent for auction lots"""
        # Create an auction lot with a winner
        lot = Lot.objects.create(
            lot_name="Auction lot",
            auction=self.online_auction,
            auctiontos_seller=self.online_tos,
            quantity=1,
            winner=self.userB,
            winning_price=10,
            active=False,
        )

        # This should not send emails since it's in an auction
        lot.send_non_auction_lot_emails()

    def test_process_relist_logic_no_relist(self):
        """Test relist logic when lot should not be relisted"""
        # Create a non-auction lot with no relist settings
        lot = Lot.objects.create(
            lot_name="No relist lot",
            user=self.user,
            quantity=1,
            active=False,
            relist_if_sold=False,
            relist_if_not_sold=False,
        )

        relist, sendNoRelistWarning = lot.process_relist_logic()
        self.assertFalse(relist)
        self.assertFalse(sendNoRelistWarning)

    def test_process_relist_logic_relist_if_sold_with_countdown(self):
        """Test relist logic when lot sold and should be relisted"""
        # Create a non-auction lot that sold and should be relisted
        lot = Lot.objects.create(
            lot_name="Relist if sold lot",
            user=self.user,
            quantity=1,
            winner=self.userB,
            winning_price=10,
            active=False,
            relist_if_sold=True,
            relist_countdown=3,
        )

        relist, sendNoRelistWarning = lot.process_relist_logic()
        self.assertTrue(relist)
        self.assertFalse(sendNoRelistWarning)
        self.assertEqual(lot.relist_countdown, 2)

    def test_process_relist_logic_relist_if_sold_no_countdown(self):
        """Test relist logic when lot sold but countdown is 0"""
        # Create a non-auction lot that sold but has no more relists
        lot = Lot.objects.create(
            lot_name="No more relists lot",
            user=self.user,
            quantity=1,
            winner=self.userB,
            winning_price=10,
            active=False,
            relist_if_sold=True,
            relist_countdown=0,
        )

        relist, sendNoRelistWarning = lot.process_relist_logic()
        self.assertFalse(relist)
        self.assertTrue(sendNoRelistWarning)

    def test_process_relist_logic_relist_if_not_sold_with_countdown(self):
        """Test relist logic when lot didn't sell and should be relisted"""
        # Create a non-auction lot that didn't sell and should be relisted
        past_time = timezone.now() - datetime.timedelta(hours=1)
        lot = Lot.objects.create(
            lot_name="Relist if not sold lot",
            user=self.user,
            quantity=1,
            date_end=past_time,
            active=False,
            relist_if_not_sold=True,
            relist_countdown=3,
            lot_run_duration=10,
        )

        relist, sendNoRelistWarning = lot.process_relist_logic()
        self.assertFalse(relist)  # unsold lots don't trigger immediate relist
        self.assertFalse(sendNoRelistWarning)
        self.assertEqual(lot.relist_countdown, 2)
        self.assertTrue(lot.active)  # lot is reactivated

    def test_process_relist_logic_relist_if_not_sold_no_countdown(self):
        """Test relist logic when lot didn't sell but countdown is 0"""
        # Create a non-auction lot that didn't sell but has no more relists
        lot = Lot.objects.create(
            lot_name="No more relists unsold lot",
            user=self.user,
            quantity=1,
            active=False,
            relist_if_not_sold=True,
            relist_countdown=0,
        )

        relist, sendNoRelistWarning = lot.process_relist_logic()
        self.assertFalse(relist)
        self.assertTrue(sendNoRelistWarning)

    def test_process_relist_logic_auction_lot(self):
        """Test relist logic doesn't apply to auction lots"""
        # Create an auction lot
        lot = Lot.objects.create(
            lot_name="Auction lot",
            auction=self.online_auction,
            auctiontos_seller=self.online_tos,
            quantity=1,
            active=False,
            relist_if_sold=True,
            relist_countdown=3,
        )

        relist, sendNoRelistWarning = lot.process_relist_logic()
        self.assertFalse(relist)
        self.assertFalse(sendNoRelistWarning)

    def test_relist_lot_basic(self):
        """Test that relist_lot creates a new lot correctly"""
        # Create a lot to relist
        original_lot = Lot.objects.create(
            lot_name="Original lot",
            user=self.user,
            quantity=1,
            winner=self.userB,
            winning_price=10,
            active=False,
            lot_run_duration=10,
        )
        original_pk = original_lot.pk

        # Relist the lot
        new_lot = original_lot.relist_lot()

        # Check that a new lot was created
        self.assertNotEqual(new_lot.pk, original_pk)
        self.assertTrue(new_lot.active)
        self.assertIsNone(new_lot.winner)
        self.assertIsNone(new_lot.winning_price)
        self.assertFalse(new_lot.buy_now_used)
        self.assertEqual(new_lot.lot_name, "Original lot")

    def test_relist_lot_with_images(self):
        """Test that relist_lot copies images correctly"""
        from auctions.models import LotImage

        # Create a lot with an image
        original_lot = Lot.objects.create(
            lot_name="Lot with image",
            user=self.user,
            quantity=1,
            winner=self.userB,
            winning_price=10,
            active=False,
            lot_run_duration=10,
        )

        # Create an image for the lot
        LotImage.objects.create(
            lot_number=original_lot,
            image_source="ACTUAL",
            is_primary=True,
        )

        # Relist the lot
        new_lot = original_lot.relist_lot()

        # Check that image was copied
        new_images = LotImage.objects.filter(lot_number=new_lot)
        self.assertEqual(new_images.count(), 1)
        new_image = new_images.first()
        # ACTUAL should change to REPRESENTATIVE on relist
        self.assertEqual(new_image.image_source, "REPRESENTATIVE")
        self.assertTrue(new_image.is_primary)


class WebSocketConsumerTests(TransactionTestCase):
    """Tests for websocket consumers (LotConsumer, UserConsumer, AuctionConsumer)

    Best practices for websocket tests in CI:
    - All operations have timeouts
    - Proper cleanup with try-finally blocks
    - Simplified message handling to avoid hanging

    Note: Uses TransactionTestCase instead of TestCase to properly handle
    database transactions with async code and channels' database_sync_to_async
    """

    # Timeout constants for CI reliability
    CONNECT_TIMEOUT = 5
    DISCONNECT_TIMEOUT = 5
    RECEIVE_TIMEOUT = 3

    def setUp(self):
        """Set up test data needed for websocket tests - mirrors StandardTestCase setup"""
        time = timezone.now() - datetime.timedelta(days=2)
        timeStart = timezone.now() - datetime.timedelta(days=3)
        theFuture = timezone.now() + datetime.timedelta(days=3)
        self.admin_user = User.objects.create_user(
            username="admin_user", password="testpassword", email="test@example.com"
        )
        self.user = User.objects.create_user(username="my_lot", password="testpassword", email="test@example.com")
        self.user_with_no_lots = User.objects.create_user(
            username="no_lots", password="testpassword", email="asdf@example.com"
        )
        self.user_who_does_not_join = User.objects.create_user(
            username="no_joins", password="testpassword", email="zxcgv@example.com"
        )
        self.online_auction = Auction.objects.create(
            created_by=self.user,
            title="This auction is online",
            is_online=True,
            date_end=time,
            date_start=timeStart,
            winning_bid_percent_to_club=25,
            lot_entry_fee=2,
            unsold_lot_fee=10,
            tax=25,
        )
        self.in_person_auction = Auction.objects.create(
            created_by=self.user,
            title="This auction is in-person",
            is_online=False,
            date_end=time,
            date_start=timeStart,
            winning_bid_percent_to_club=25,
            lot_entry_fee=2,
            unsold_lot_fee=10,
            tax=25,
            buy_now="allow",
            reserve_price="allow",
            use_seller_dash_lot_numbering=True,
        )
        self.location = PickupLocation.objects.create(
            name="location", auction=self.online_auction, pickup_time=theFuture
        )
        self.in_person_location = PickupLocation.objects.create(
            name="location", auction=self.in_person_auction, pickup_time=theFuture
        )
        self.userB = User.objects.create_user(username="no_tos", password="testpassword")
        self.admin_online_tos = AuctionTOS.objects.create(
            user=self.admin_user, auction=self.online_auction, pickup_location=self.location, is_admin=True
        )
        self.admin_in_person_tos = AuctionTOS.objects.create(
            user=self.admin_user, auction=self.in_person_auction, pickup_location=self.in_person_location, is_admin=True
        )
        self.online_tos = AuctionTOS.objects.create(
            user=self.user, auction=self.online_auction, pickup_location=self.location
        )
        self.in_person_tos = AuctionTOS.objects.create(
            user=self.user, auction=self.in_person_auction, pickup_location=self.location
        )
        self.tosB = AuctionTOS.objects.create(
            user=self.userB, auction=self.online_auction, pickup_location=self.location
        )
        self.tosC = AuctionTOS.objects.create(
            user=self.user_with_no_lots, auction=self.online_auction, pickup_location=self.location
        )
        self.in_person_buyer = AuctionTOS.objects.create(
            user=self.user_with_no_lots,
            auction=self.in_person_auction,
            pickup_location=self.in_person_location,
            bidder_number="555",
        )
        self.lot = Lot.objects.create(
            lot_name="A test lot",
            auction=self.online_auction,
            auctiontos_seller=self.online_tos,
            quantity=1,
            winning_price=10,
            auctiontos_winner=self.tosB,
            active=False,
        )
        self.lotB = Lot.objects.create(
            lot_name="B test lot",
            auction=self.online_auction,
            auctiontos_seller=self.online_tos,
            quantity=1,
            winning_price=10,
            auctiontos_winner=self.tosB,
            active=False,
        )

    async def _create_active_lot_with_auction(self, seller_user, bidder_user=None):
        """Helper method to create an active lot with a future-dated auction"""
        from channels.db import database_sync_to_async

        theFuture = timezone.now() + datetime.timedelta(days=3)
        auction = await database_sync_to_async(Auction.objects.create)(
            created_by=seller_user,
            title="Future auction",
            is_online=True,
            date_end=theFuture,
            date_start=timezone.now(),
        )
        location = await database_sync_to_async(PickupLocation.objects.create)(
            name="test location", auction=auction, pickup_time=theFuture
        )
        seller_tos = await database_sync_to_async(AuctionTOS.objects.create)(
            user=seller_user, auction=auction, pickup_location=location
        )

        if bidder_user:
            await database_sync_to_async(AuctionTOS.objects.create)(
                user=bidder_user, auction=auction, pickup_location=location
            )

        lot = await database_sync_to_async(Lot.objects.create)(
            lot_name="Test websocket lot",
            auction=auction,
            auctiontos_seller=seller_tos,
            quantity=1,
            reserve_price=10,
            date_end=theFuture,
        )
        return lot

    async def test_lot_consumer_connect_authenticated_user(self):
        """Test LotConsumer connection with authenticated user who has joined auction"""
        from channels.testing import WebsocketCommunicator

        from auctions.consumers import LotConsumer

        lot = await self._create_active_lot_with_auction(self.user, self.user)

        communicator = WebsocketCommunicator(
            LotConsumer.as_asgi(),
            f"/ws/lots/{lot.pk}/",
        )
        communicator.scope["user"] = self.user
        communicator.scope["url_route"] = {"kwargs": {"lot_number": lot.pk}}

        try:
            connected, _ = await communicator.connect(timeout=self.CONNECT_TIMEOUT)
            self.assertTrue(connected)
        finally:
            await communicator.disconnect(timeout=self.DISCONNECT_TIMEOUT)

    async def test_lot_consumer_connect_anonymous_user(self):
        """Test LotConsumer connection with anonymous user"""
        from channels.testing import WebsocketCommunicator
        from django.contrib.auth.models import AnonymousUser

        from auctions.consumers import LotConsumer

        lot = await self._create_active_lot_with_auction(self.user)

        communicator = WebsocketCommunicator(
            LotConsumer.as_asgi(),
            f"/ws/lots/{lot.pk}/",
        )
        communicator.scope["user"] = AnonymousUser()
        communicator.scope["url_route"] = {"kwargs": {"lot_number": lot.pk}}

        try:
            # Anonymous users can connect to view lot
            connected, _ = await communicator.connect(timeout=self.CONNECT_TIMEOUT)
            self.assertTrue(connected)
        finally:
            await communicator.disconnect(timeout=self.DISCONNECT_TIMEOUT)

    async def test_lot_consumer_chat_message_authenticated(self):
        """Test sending chat message as authenticated user who has joined auction"""
        from channels.testing import WebsocketCommunicator

        from auctions.consumers import LotConsumer

        lot = await self._create_active_lot_with_auction(self.user, self.user_with_no_lots)

        communicator = WebsocketCommunicator(
            LotConsumer.as_asgi(),
            f"/ws/lots/{lot.pk}/",
        )
        communicator.scope["user"] = self.user_with_no_lots
        communicator.scope["url_route"] = {"kwargs": {"lot_number": lot.pk}}

        try:
            await communicator.connect(timeout=self.CONNECT_TIMEOUT)

            # Send a chat message
            await communicator.send_json_to({"message": "Hello from test!"})

            # Should receive the message back, skip any system messages
            found_message = False
            for _ in range(5):  # Reduced from 10 to 5 for faster failure
                try:
                    response = await communicator.receive_json_from(timeout=self.RECEIVE_TIMEOUT)
                    if response.get("message") == "Hello from test!" and response.get("info") == "CHAT":
                        found_message = True
                        self.assertEqual(response["username"], str(self.user_with_no_lots))
                        break
                except:
                    break

            self.assertTrue(found_message, "Did not receive the expected chat message")
        finally:
            await communicator.disconnect(timeout=self.DISCONNECT_TIMEOUT)

    async def test_lot_consumer_chat_message_anonymous(self):
        """Test that anonymous users cannot send chat messages"""
        from channels.testing import WebsocketCommunicator
        from django.contrib.auth.models import AnonymousUser

        from auctions.consumers import LotConsumer

        lot = await self._create_active_lot_with_auction(self.user)

        communicator = WebsocketCommunicator(
            LotConsumer.as_asgi(),
            f"/ws/lots/{lot.pk}/",
        )
        communicator.scope["user"] = AnonymousUser()
        communicator.scope["url_route"] = {"kwargs": {"lot_number": lot.pk}}

        try:
            await communicator.connect(timeout=self.CONNECT_TIMEOUT)

            # Try to send a chat message
            await communicator.send_json_to({"message": "Hello from anonymous!"})

            # Anonymous users should not get a response for their message
            # The consumer just passes without doing anything
        finally:
            await communicator.disconnect(timeout=self.DISCONNECT_TIMEOUT)

    async def test_lot_consumer_bid_authenticated_with_tos(self):
        """Test placing a bid as authenticated user who has joined auction"""
        from channels.testing import WebsocketCommunicator

        from auctions.consumers import LotConsumer

        lot = await self._create_active_lot_with_auction(self.user, self.user_with_no_lots)

        communicator = WebsocketCommunicator(
            LotConsumer.as_asgi(),
            f"/ws/lots/{lot.pk}/",
        )
        communicator.scope["user"] = self.user_with_no_lots
        communicator.scope["url_route"] = {"kwargs": {"lot_number": lot.pk}}

        try:
            await communicator.connect(timeout=self.CONNECT_TIMEOUT)

            # Place a bid
            await communicator.send_json_to({"bid": 15})

            # Should receive a response about the bid (either success or error message)
            found_bid_response = False
            for _ in range(5):  # Reduced from 10 to 5
                try:
                    response = await communicator.receive_json_from(timeout=self.RECEIVE_TIMEOUT)
                    # Accept any bid-related response: success info types or error
                    if response.get("info") in ["NEW_HIGH_BIDDER", "INFO", "ERROR"] or response.get("error"):
                        found_bid_response = True
                        break
                except:
                    break

            self.assertTrue(found_bid_response, "Did not receive expected bid response")
        finally:
            await communicator.disconnect(timeout=self.DISCONNECT_TIMEOUT)

    async def test_lot_consumer_bid_user_not_joined_auction(self):
        """Test that users who haven't joined auction cannot bid"""
        from channels.testing import WebsocketCommunicator

        from auctions.consumers import LotConsumer

        lot = await self._create_active_lot_with_auction(self.user)

        communicator = WebsocketCommunicator(
            LotConsumer.as_asgi(),
            f"/ws/lots/{lot.pk}/",
        )
        communicator.scope["user"] = self.user_who_does_not_join
        communicator.scope["url_route"] = {"kwargs": {"lot_number": lot.pk}}

        try:
            await communicator.connect(timeout=self.CONNECT_TIMEOUT)

            # Try to place a bid
            await communicator.send_json_to({"bid": 15})

            # Should receive an error
            found_error = False
            for _ in range(5):  # Reduced from 10 to 5
                try:
                    response = await communicator.receive_json_from(timeout=self.RECEIVE_TIMEOUT)
                    if response.get("error"):
                        found_error = True
                        self.assertIn("joined", response["error"].lower())
                        break
                except:
                    break

            self.assertTrue(found_error, "Did not receive expected error message")
        finally:
            await communicator.disconnect(timeout=self.DISCONNECT_TIMEOUT)

    async def test_lot_consumer_bid_anonymous_user(self):
        """Test that anonymous users cannot bid"""
        from channels.testing import WebsocketCommunicator
        from django.contrib.auth.models import AnonymousUser

        from auctions.consumers import LotConsumer

        lot = await self._create_active_lot_with_auction(self.user)

        communicator = WebsocketCommunicator(
            LotConsumer.as_asgi(),
            f"/ws/lots/{lot.pk}/",
        )
        communicator.scope["user"] = AnonymousUser()
        communicator.scope["url_route"] = {"kwargs": {"lot_number": lot.pk}}

        try:
            await communicator.connect(timeout=self.CONNECT_TIMEOUT)

            # Try to place a bid
            await communicator.send_json_to({"bid": 15})

            # Anonymous users should not get a response for their bid
            # The consumer just passes without doing anything
        finally:
            await communicator.disconnect(timeout=self.DISCONNECT_TIMEOUT)

    async def test_lot_consumer_bid_before_online_bidding_starts(self):
        """Test that bids cannot be placed before online bidding starts for in-person auctions"""
        from channels.db import database_sync_to_async
        from channels.testing import WebsocketCommunicator

        from auctions.consumers import LotConsumer

        # Create an in-person auction with online bidding that hasn't started yet
        theFuture = timezone.now() + datetime.timedelta(days=3)
        online_bidding_start = timezone.now() + datetime.timedelta(hours=2)
        online_bidding_end = timezone.now() + datetime.timedelta(days=2)

        auction = await database_sync_to_async(Auction.objects.create)(
            created_by=self.user,
            title="In-person auction with future online bidding",
            is_online=False,
            date_start=timezone.now(),
            date_end=theFuture,
            date_online_bidding_starts=online_bidding_start,
            date_online_bidding_ends=online_bidding_end,
            online_bidding="allow",
        )
        location = await database_sync_to_async(PickupLocation.objects.create)(
            name="test location", auction=auction, pickup_time=theFuture
        )
        seller_tos = await database_sync_to_async(AuctionTOS.objects.create)(
            user=self.user, auction=auction, pickup_location=location
        )
        await database_sync_to_async(AuctionTOS.objects.create)(
            user=self.user_with_no_lots, auction=auction, pickup_location=location
        )

        lot = await database_sync_to_async(Lot.objects.create)(
            lot_name="Test lot before online bidding",
            auction=auction,
            auctiontos_seller=seller_tos,
            quantity=1,
            reserve_price=10,
            date_end=theFuture,
        )

        communicator = WebsocketCommunicator(
            LotConsumer.as_asgi(),
            f"/ws/lots/{lot.pk}/",
        )
        communicator.scope["user"] = self.user_with_no_lots
        communicator.scope["url_route"] = {"kwargs": {"lot_number": lot.pk}}

        try:
            await communicator.connect(timeout=self.CONNECT_TIMEOUT)

            # Try to place a bid
            await communicator.send_json_to({"bid": 15})

            # Should receive an error about online bidding not started
            found_error = False
            for _ in range(5):
                try:
                    response = await communicator.receive_json_from(timeout=self.RECEIVE_TIMEOUT)
                    if response.get("error"):
                        found_error = True
                        self.assertIn("hasn't started", response["error"].lower())
                        break
                except:
                    break

            self.assertTrue(found_error, "Did not receive expected error about online bidding not started")
        finally:
            await communicator.disconnect(timeout=self.DISCONNECT_TIMEOUT)

    async def test_lot_consumer_bid_after_online_bidding_ends(self):
        """Test that bids cannot be placed after online bidding ends for in-person auctions"""
        from channels.db import database_sync_to_async
        from channels.testing import WebsocketCommunicator

        from auctions.consumers import LotConsumer

        # Create an in-person auction with online bidding that has ended
        theFuture = timezone.now() + datetime.timedelta(days=3)
        online_bidding_start = timezone.now() - datetime.timedelta(days=2)
        online_bidding_end = timezone.now() - datetime.timedelta(hours=1)

        auction = await database_sync_to_async(Auction.objects.create)(
            created_by=self.user,
            title="In-person auction with ended online bidding",
            is_online=False,
            date_start=timezone.now() - datetime.timedelta(days=3),
            date_end=theFuture,
            date_online_bidding_starts=online_bidding_start,
            date_online_bidding_ends=online_bidding_end,
            online_bidding="allow",
        )
        location = await database_sync_to_async(PickupLocation.objects.create)(
            name="test location", auction=auction, pickup_time=theFuture
        )
        seller_tos = await database_sync_to_async(AuctionTOS.objects.create)(
            user=self.user, auction=auction, pickup_location=location
        )
        await database_sync_to_async(AuctionTOS.objects.create)(
            user=self.user_with_no_lots, auction=auction, pickup_location=location
        )

        lot = await database_sync_to_async(Lot.objects.create)(
            lot_name="Test lot after online bidding",
            auction=auction,
            auctiontos_seller=seller_tos,
            quantity=1,
            reserve_price=10,
            date_end=theFuture,
        )

        communicator = WebsocketCommunicator(
            LotConsumer.as_asgi(),
            f"/ws/lots/{lot.pk}/",
        )
        communicator.scope["user"] = self.user_with_no_lots
        communicator.scope["url_route"] = {"kwargs": {"lot_number": lot.pk}}

        try:
            await communicator.connect(timeout=self.CONNECT_TIMEOUT)

            # Try to place a bid
            await communicator.send_json_to({"bid": 15})

            # Should receive an error about online bidding ended
            found_error = False
            for _ in range(5):
                try:
                    response = await communicator.receive_json_from(timeout=self.RECEIVE_TIMEOUT)
                    if response.get("error"):
                        found_error = True
                        self.assertIn("ended", response["error"].lower())
                        break
                except:
                    break

            self.assertTrue(found_error, "Did not receive expected error about online bidding ended")
        finally:
            await communicator.disconnect(timeout=self.DISCONNECT_TIMEOUT)

    async def test_lot_consumer_bid_on_sold_lot(self):
        """Test that bids cannot be placed on lots that have already been sold"""
        from channels.db import database_sync_to_async
        from channels.testing import WebsocketCommunicator

        from auctions.consumers import LotConsumer

        # Create a sold lot
        theFuture = timezone.now() + datetime.timedelta(days=3)
        auction = await database_sync_to_async(Auction.objects.create)(
            created_by=self.user,
            title="Auction with sold lot",
            is_online=True,
            date_start=timezone.now(),
            date_end=theFuture,
        )
        location = await database_sync_to_async(PickupLocation.objects.create)(
            name="test location", auction=auction, pickup_time=theFuture
        )
        seller_tos = await database_sync_to_async(AuctionTOS.objects.create)(
            user=self.user, auction=auction, pickup_location=location
        )
        winner_tos = await database_sync_to_async(AuctionTOS.objects.create)(
            user=self.user_with_no_lots, auction=auction, pickup_location=location
        )

        lot = await database_sync_to_async(Lot.objects.create)(
            lot_name="Sold lot",
            auction=auction,
            auctiontos_seller=seller_tos,
            quantity=1,
            reserve_price=10,
            date_end=theFuture,
            winner=self.user_with_no_lots,
            auctiontos_winner=winner_tos,
            winning_price=20,
        )

        # Try to bid as another user
        another_user = await database_sync_to_async(User.objects.create_user)(
            username="another_bidder", password="testpassword", email="another@example.com"
        )
        await database_sync_to_async(AuctionTOS.objects.create)(
            user=another_user, auction=auction, pickup_location=location
        )

        communicator = WebsocketCommunicator(
            LotConsumer.as_asgi(),
            f"/ws/lots/{lot.pk}/",
        )
        communicator.scope["user"] = another_user
        communicator.scope["url_route"] = {"kwargs": {"lot_number": lot.pk}}

        try:
            await communicator.connect(timeout=self.CONNECT_TIMEOUT)

            # Try to place a bid
            await communicator.send_json_to({"bid": 25})

            # Should receive an error about lot being sold
            found_error = False
            for _ in range(5):
                try:
                    response = await communicator.receive_json_from(timeout=self.RECEIVE_TIMEOUT)
                    if response.get("error"):
                        found_error = True
                        self.assertIn("sold", response["error"].lower())
                        break
                except:
                    break

            self.assertTrue(found_error, "Did not receive expected error about lot being sold")
        finally:
            await communicator.disconnect(timeout=self.DISCONNECT_TIMEOUT)

    async def test_lot_consumer_auction_admin_can_view(self):
        """Test that auction admins can connect to lot consumer"""
        from channels.db import database_sync_to_async
        from channels.testing import WebsocketCommunicator

        from auctions.consumers import LotConsumer

        lot = await self._create_active_lot_with_auction(self.user)

        # Make admin_user an admin of the auction
        auction = await database_sync_to_async(lambda: lot.auction)()
        location = await database_sync_to_async(lambda: auction.pickuplocation_set.first())()
        await database_sync_to_async(AuctionTOS.objects.create)(
            user=self.admin_user, auction=auction, pickup_location=location, is_admin=True
        )

        communicator = WebsocketCommunicator(
            LotConsumer.as_asgi(),
            f"/ws/lots/{lot.pk}/",
        )
        communicator.scope["user"] = self.admin_user
        communicator.scope["url_route"] = {"kwargs": {"lot_number": lot.pk}}

        try:
            connected, _ = await communicator.connect(timeout=self.CONNECT_TIMEOUT)
            self.assertTrue(connected)
        finally:
            await communicator.disconnect(timeout=self.DISCONNECT_TIMEOUT)

    async def test_user_consumer_connect_valid_user(self):
        """Test UserConsumer connection with valid user"""
        from channels.testing import WebsocketCommunicator

        from auctions.consumers import UserConsumer

        communicator = WebsocketCommunicator(
            UserConsumer.as_asgi(),
            f"/ws/users/{self.user.pk}/",
        )
        communicator.scope["user"] = self.user
        communicator.scope["url_route"] = {"kwargs": {"user_pk": self.user.pk}}

        try:
            connected, _ = await communicator.connect(timeout=self.CONNECT_TIMEOUT)
            self.assertTrue(connected)
        finally:
            await communicator.disconnect(timeout=self.DISCONNECT_TIMEOUT)

    async def test_user_consumer_connect_wrong_user(self):
        """Test UserConsumer connection with wrong user ID"""
        from channels.testing import WebsocketCommunicator

        from auctions.consumers import UserConsumer

        communicator = WebsocketCommunicator(
            UserConsumer.as_asgi(),
            f"/ws/users/{self.admin_user.pk}/",
        )
        communicator.scope["user"] = self.user  # Different user
        communicator.scope["url_route"] = {"kwargs": {"user_pk": self.admin_user.pk}}

        try:
            connected, _ = await communicator.connect(timeout=self.CONNECT_TIMEOUT)
            # Should be rejected because user doesn't match
            self.assertFalse(connected)
        finally:
            # Even if connection failed, try to disconnect to clean up
            try:
                await communicator.disconnect(timeout=self.DISCONNECT_TIMEOUT)
            except:
                pass

    async def test_user_consumer_connect_anonymous(self):
        """Test UserConsumer connection with anonymous user"""
        from channels.testing import WebsocketCommunicator
        from django.contrib.auth.models import AnonymousUser

        from auctions.consumers import UserConsumer

        communicator = WebsocketCommunicator(
            UserConsumer.as_asgi(),
            f"/ws/users/{self.user.pk}/",
        )
        communicator.scope["user"] = AnonymousUser()
        communicator.scope["url_route"] = {"kwargs": {"user_pk": self.user.pk}}

        try:
            connected, _ = await communicator.connect(timeout=self.CONNECT_TIMEOUT)
            # Should be rejected
            self.assertFalse(connected)
        finally:
            # Even if connection failed, try to disconnect to clean up
            try:
                await communicator.disconnect(timeout=self.DISCONNECT_TIMEOUT)
            except:
                pass

    async def test_auction_consumer_connect_admin(self):
        """Test AuctionConsumer connection with auction admin"""
        from channels.testing import WebsocketCommunicator

        from auctions.consumers import AuctionConsumer

        communicator = WebsocketCommunicator(
            AuctionConsumer.as_asgi(),
            f"/ws/auctions/{self.online_auction.pk}/",
        )
        communicator.scope["user"] = self.admin_user
        communicator.scope["url_route"] = {"kwargs": {"auction_pk": self.online_auction.pk}}

        try:
            connected, _ = await communicator.connect(timeout=self.CONNECT_TIMEOUT)
            self.assertTrue(connected)
        finally:
            await communicator.disconnect(timeout=self.DISCONNECT_TIMEOUT)

    async def test_auction_consumer_connect_non_admin(self):
        """Test AuctionConsumer connection with non-admin user"""
        from channels.testing import WebsocketCommunicator

        from auctions.consumers import AuctionConsumer

        communicator = WebsocketCommunicator(
            AuctionConsumer.as_asgi(),
            f"/ws/auctions/{self.online_auction.pk}/",
        )
        communicator.scope["user"] = self.user_with_no_lots
        communicator.scope["url_route"] = {"kwargs": {"auction_pk": self.online_auction.pk}}

        try:
            connected, _ = await communicator.connect(timeout=self.CONNECT_TIMEOUT)
            # Should be rejected
            self.assertFalse(connected)
        finally:
            # Even if connection failed, try to disconnect to clean up
            try:
                await communicator.disconnect(timeout=self.DISCONNECT_TIMEOUT)
            except:
                pass

    async def test_auction_consumer_connect_anonymous(self):
        """Test AuctionConsumer connection with anonymous user"""
        from channels.testing import WebsocketCommunicator
        from django.contrib.auth.models import AnonymousUser

        from auctions.consumers import AuctionConsumer

        communicator = WebsocketCommunicator(
            AuctionConsumer.as_asgi(),
            f"/ws/auctions/{self.online_auction.pk}/",
        )
        communicator.scope["user"] = AnonymousUser()
        communicator.scope["url_route"] = {"kwargs": {"auction_pk": self.online_auction.pk}}

        try:
            connected, _ = await communicator.connect(timeout=self.CONNECT_TIMEOUT)
            # Should be rejected
            self.assertFalse(connected)
        finally:
            # Even if connection failed, try to disconnect to clean up
            try:
                await communicator.disconnect(timeout=self.DISCONNECT_TIMEOUT)
            except:
                pass

    async def test_auction_consumer_invalid_auction(self):
        """Test AuctionConsumer connection with invalid auction ID"""
        from channels.testing import WebsocketCommunicator

        from auctions.consumers import AuctionConsumer

        communicator = WebsocketCommunicator(
            AuctionConsumer.as_asgi(),
            "/ws/auctions/99999/",
        )
        communicator.scope["user"] = self.admin_user
        communicator.scope["url_route"] = {"kwargs": {"auction_pk": 99999}}

        try:
            connected, _ = await communicator.connect(timeout=self.CONNECT_TIMEOUT)
            # Should be rejected because auction doesn't exist
            self.assertFalse(connected)
        finally:
            # Even if connection failed, try to disconnect to clean up
            try:
                await communicator.disconnect(timeout=self.DISCONNECT_TIMEOUT)
            except:
                pass


class HasEverGrantedPermissionTests(StandardTestCase):
    """Test the has_ever_granted_permission annotation"""

    def test_user_who_joined_has_permission(self):
        """User who joined an auction (not manually_added) should have has_ever_granted_permission=True"""
        # online_tos is created with manually_added=False by default
        tos_qs = self.online_auction.tos_qs.filter(user=self.user)
        tos = tos_qs.first()
        self.assertTrue(tos.has_ever_granted_permission)

    def test_manually_added_user_without_prior_join_has_no_permission(self):
        """User who was manually added and never joined should have has_ever_granted_permission=False"""
        # Create a new user who was manually added
        new_user = User.objects.create_user(username="manually_added_user", password="testpassword")
        AuctionTOS.objects.create(
            user=new_user, auction=self.online_auction, pickup_location=self.location, manually_added=True
        )

        tos_qs = self.online_auction.tos_qs.filter(user=new_user)
        tos = tos_qs.first()
        self.assertFalse(tos.has_ever_granted_permission)

    def test_manually_added_user_with_prior_join_has_permission(self):
        """User who was manually added but joined another auction by same creator should have has_ever_granted_permission=True"""
        # Create a new user
        new_user = User.objects.create_user(username="returning_user", password="testpassword")

        # User joins first auction normally
        AuctionTOS.objects.create(
            user=new_user, auction=self.online_auction, pickup_location=self.location, manually_added=False
        )

        # User is manually added to second auction by same creator
        second_auction = Auction.objects.create(
            created_by=self.user,  # Same creator as online_auction
            title="Second auction",
            is_online=True,
            date_end=timezone.now() + datetime.timedelta(days=2),
            date_start=timezone.now() - datetime.timedelta(days=1),
        )
        second_location = PickupLocation.objects.create(
            name="location2", auction=second_auction, pickup_time=timezone.now() + datetime.timedelta(days=3)
        )
        AuctionTOS.objects.create(
            user=new_user, auction=second_auction, pickup_location=second_location, manually_added=True
        )

        # Check the manually added TOS
        tos_qs = second_auction.tos_qs.filter(user=new_user)
        tos = tos_qs.first()
        self.assertTrue(tos.has_ever_granted_permission)

    def test_user_with_no_account_has_no_permission(self):
        """AuctionTOS without a user should have has_ever_granted_permission=False"""
        # Create an AuctionTOS without a user
        no_user_tos = AuctionTOS.objects.create(
            auction=self.online_auction, pickup_location=self.location, name="Guest User", email="guest@example.com"
        )

        tos_qs = self.online_auction.tos_qs.filter(pk=no_user_tos.pk)
        tos = tos_qs.first()
        self.assertFalse(tos.has_ever_granted_permission)

    def test_different_creator_auctions_dont_grant_permission(self):
        """User who joined an auction by a different creator should not have permission"""
        # Create a different auction creator
        other_creator = User.objects.create_user(username="other_creator", password="testpassword")

        # Create a new user
        new_user = User.objects.create_user(username="cross_auction_user", password="testpassword")

        # User joins an auction by a different creator
        other_auction = Auction.objects.create(
            created_by=other_creator,  # Different creator
            title="Other creator's auction",
            is_online=True,
            date_end=timezone.now() + datetime.timedelta(days=2),
            date_start=timezone.now() - datetime.timedelta(days=1),
        )
        other_location = PickupLocation.objects.create(
            name="other_location", auction=other_auction, pickup_time=timezone.now() + datetime.timedelta(days=3)
        )
        AuctionTOS.objects.create(
            user=new_user, auction=other_auction, pickup_location=other_location, manually_added=False
        )

        # User is manually added to an auction by the original creator
        AuctionTOS.objects.create(
            user=new_user, auction=self.online_auction, pickup_location=self.location, manually_added=True
        )

        # Check the manually added TOS - should be False because user never joined
        # an auction by self.user (the creator of online_auction)
        tos_qs = self.online_auction.tos_qs.filter(user=new_user)
        tos = tos_qs.first()
        self.assertFalse(tos.has_ever_granted_permission)


class BulkAddLotsAutoTests(StandardTestCase):
    """Tests for the new auto-save bulk add lots functionality"""

    def setUp(self):
        super().setUp()
        # Set up auction with lot limits
        self.in_person_auction.max_lots_per_user = 3
        self.in_person_auction.allow_additional_lots_as_donation = True
        self.in_person_auction.allow_bulk_adding_lots = True
        self.in_person_auction.lot_submission_end_date = timezone.now() + datetime.timedelta(days=7)
        self.in_person_auction.save()

    def test_bulk_add_lots_view_access(self):
        """Test that users can access bulk add lots page"""
        # Login as regular user
        self.client.login(username="my_lot", password="testpassword")
        response = self.client.get(
            reverse("bulk_add_lots_auto_for_myself", kwargs={"slug": self.in_person_auction.slug})
        )
        self.assertEqual(response.status_code, 200)

    def test_bulk_add_lots_admin_access(self):
        """Test that admins can access bulk add for other users"""
        # Login as admin
        self.client.login(username="admin_user", password="testpassword")
        response = self.client.get(
            reverse(
                "bulk_add_lots_auto",
                kwargs={"slug": self.in_person_auction.slug, "bidder_number": self.in_person_buyer.bidder_number},
            )
        )
        self.assertEqual(response.status_code, 200)

    def test_bulk_add_lots_non_admin_cannot_access_bidder_url(self):
        """Test that non-admin users cannot access the bidder_number URL"""
        # Login as regular user (not auction creator)
        self.client.login(username="no_lots", password="testpassword")

        # Try to access bulk add for a specific bidder number
        response = self.client.get(
            reverse(
                "bulk_add_lots_auto",
                kwargs={"slug": self.in_person_auction.slug, "bidder_number": self.in_person_buyer.bidder_number},
            ),
            follow=True,  # Follow redirects
        )

        # Should be redirected (not allowed)
        self.assertEqual(response.status_code, 200)
        # Check for error message
        messages = list(response.context["messages"])
        self.assertTrue(any("admin" in str(m).lower() for m in messages))

    def test_save_lot_ajax_security(self):
        """Test that non-admin users cannot add lots for others"""
        # Login as regular user (not auction creator)
        self.client.login(username="no_lots", password="testpassword")

        # Try to add lot for another user
        response = self.client.post(
            reverse("save_lot_ajax", kwargs={"slug": self.in_person_auction.slug}),
            data='{"lot_name": "Test Lot", "bidder_number": "555"}',
            content_type="application/json",
        )
        data = response.json()
        self.assertFalse(data["success"])
        self.assertIn("admin", data["error"].lower())

    def test_save_lot_ajax_admin_can_add_for_others(self):
        """Test that admins can add lots for other users"""
        # Login as admin
        self.client.login(username="admin_user", password="testpassword")

        # Add lot for another user
        response = self.client.post(
            reverse("save_lot_ajax", kwargs={"slug": self.in_person_auction.slug}),
            data='{"lot_name": "Test Lot", "reserve_price": 5, "bidder_number": "555"}',
            content_type="application/json",
        )
        data = response.json()
        self.assertTrue(data["success"])
        self.assertIsNotNone(data["lot_id"])

        # Verify lot was created for correct user
        lot = Lot.objects.get(lot_number=data["lot_id"])
        self.assertEqual(lot.auctiontos_seller, self.in_person_buyer)

    def test_save_lot_ajax_user_can_add_for_themselves(self):
        """Test that regular users can add lots for themselves without bidder_number"""
        # Login as regular user (not auction creator)
        self.client.login(username="no_lots", password="testpassword")

        # Add lot for themselves (no bidder_number)
        response = self.client.post(
            reverse("save_lot_ajax", kwargs={"slug": self.in_person_auction.slug}),
            data='{"lot_name": "My Own Lot", "reserve_price": 5}',
            content_type="application/json",
        )
        data = response.json()
        self.assertTrue(data["success"], f"Failed to add lot for self: {data.get('error', 'Unknown error')}")
        self.assertIsNotNone(data["lot_id"])

        # Verify lot was created for the correct user (in_person_buyer)
        lot = Lot.objects.get(lot_number=data["lot_id"])
        self.assertEqual(lot.auctiontos_seller, self.in_person_buyer)

    def test_lot_limit_enforcement(self):
        """Test that lot limits are enforced for non-admin users"""
        # Login as regular user (not auction creator)
        self.client.login(username="no_lots", password="testpassword")

        # Create 3 lots (the limit)
        for i in range(3):
            response = self.client.post(
                reverse("save_lot_ajax", kwargs={"slug": self.in_person_auction.slug}),
                data=f'{{"lot_name": "Test Lot {i}", "reserve_price": 5}}',
                content_type="application/json",
            )
            data = response.json()
            self.assertTrue(data["success"])

        # Try to add 4th lot (should fail)
        response = self.client.post(
            reverse("save_lot_ajax", kwargs={"slug": self.in_person_auction.slug}),
            data='{"lot_name": "Test Lot 4", "reserve_price": 5}',
            content_type="application/json",
        )
        data = response.json()
        self.assertFalse(data["success"])
        self.assertIn("maximum", data["errors"]["general"].lower())

    def test_donation_lot_beyond_limit(self):
        """Test that donation lots can be added beyond limit when allowed"""
        # Login as regular user (not auction creator)
        self.client.login(username="no_lots", password="testpassword")

        # Create 3 lots (the limit)
        for i in range(3):
            response = self.client.post(
                reverse("save_lot_ajax", kwargs={"slug": self.in_person_auction.slug}),
                data=f'{{"lot_name": "Test Lot {i}", "reserve_price": 5}}',
                content_type="application/json",
            )
            self.assertTrue(response.json()["success"])

        # Try to add 4th lot as donation (should succeed)
        response = self.client.post(
            reverse("save_lot_ajax", kwargs={"slug": self.in_person_auction.slug}),
            data='{"lot_name": "Donation Lot", "reserve_price": 5, "donation": true}',
            content_type="application/json",
        )
        data = response.json()
        self.assertTrue(data["success"])

    def test_admin_bypass_lot_limit(self):
        """Test that admins can bypass lot limits"""
        # Login as admin
        self.client.login(username="admin_user", password="testpassword")

        # Create 4 lots (beyond limit)
        for i in range(4):
            response = self.client.post(
                reverse("save_lot_ajax", kwargs={"slug": self.in_person_auction.slug}),
                data=f'{{"lot_name": "Test Lot {i}", "reserve_price": 5}}',
                content_type="application/json",
            )
            data = response.json()
            self.assertTrue(data["success"])
            if i >= 3:  # Beyond limit
                self.assertTrue(data.get("admin_bypassed"))

    def test_locked_lot_cannot_be_edited(self):
        """Test that lots cannot be edited after submission deadline"""
        # Create a lot for tosC (user_with_no_lots)
        lot = Lot.objects.create(
            lot_name="Test Lot", auction=self.in_person_auction, auctiontos_seller=self.tosC, reserve_price=5
        )

        # End lot submission
        self.in_person_auction.lot_submission_end_date = timezone.now() - datetime.timedelta(days=1)
        self.in_person_auction.save()

        # Login as regular user (owner, not auction creator)
        self.client.login(username="no_lots", password="testpassword")

        # Try to edit the lot
        response = self.client.post(
            reverse("save_lot_ajax", kwargs={"slug": self.in_person_auction.slug}),
            data=f'{{"lot_id": {lot.lot_number}, "lot_name": "Updated Name", "reserve_price": 10}}',
            content_type="application/json",
        )
        data = response.json()
        self.assertFalse(data["success"])
        # Check that error message relates to lot submission deadline
        error_msg = data["error"].lower()
        self.assertTrue("cannot be edited" in error_msg or "submission" in error_msg)

    def test_custom_fields_saved(self):
        """Test that custom fields are properly saved"""
        # Set up custom fields
        self.in_person_auction.custom_field_1 = "required"
        self.in_person_auction.custom_field_1_name = "Species"
        self.in_person_auction.use_custom_checkbox_field = True
        self.in_person_auction.custom_checkbox_name = "Wild Caught"
        self.in_person_auction.use_quantity_field = True
        self.in_person_auction.use_donation_field = True
        self.in_person_auction.use_i_bred_this_fish_field = True
        self.in_person_auction.save()

        # Login as regular user
        self.client.login(username="my_lot", password="testpassword")

        # Create lot with all custom fields
        response = self.client.post(
            reverse("save_lot_ajax", kwargs={"slug": self.in_person_auction.slug}),
            data='{"lot_name": "Test Lot", "reserve_price": 5, "custom_field_1": "Betta", "custom_checkbox": true, "quantity": 2, "donation": true, "i_bred_this_fish": true}',
            content_type="application/json",
        )
        data = response.json()
        self.assertTrue(data["success"])

        # Verify all fields saved
        lot = Lot.objects.get(lot_number=data["lot_id"])
        self.assertEqual(lot.custom_field_1, "Betta")
        self.assertTrue(lot.custom_checkbox)
        self.assertEqual(lot.quantity, 2)
        self.assertTrue(lot.donation)
        self.assertTrue(lot.i_bred_this_fish)

    def test_required_field_validation(self):
        """Test that required fields are validated"""
        # Set up required custom field
        self.in_person_auction.custom_field_1 = "required"
        self.in_person_auction.custom_field_1_name = "Species"
        self.in_person_auction.save()

        # Login as regular user
        self.client.login(username="my_lot", password="testpassword")

        # Try to create lot without required field
        response = self.client.post(
            reverse("save_lot_ajax", kwargs={"slug": self.in_person_auction.slug}),
            data='{"lot_name": "Test Lot", "reserve_price": 5}',
            content_type="application/json",
        )
        data = response.json()
        self.assertFalse(data["success"])
        self.assertIn("custom_field_1", data["errors"])

    def test_lot_update_existing(self):
        """Test that existing lots can be updated"""
        # Create a lot
        lot = Lot.objects.create(
            lot_name="Original Name",
            auction=self.in_person_auction,
            auctiontos_seller=self.in_person_tos,
            reserve_price=5,
        )

        # Login as user (owner)
        self.client.login(username="my_lot", password="testpassword")

        # Update the lot
        response = self.client.post(
            reverse("save_lot_ajax", kwargs={"slug": self.in_person_auction.slug}),
            data=f'{{"lot_id": {lot.lot_number}, "lot_name": "Updated Name", "reserve_price": 10}}',
            content_type="application/json",
        )
        data = response.json()
        self.assertTrue(data["success"])

        # Verify update
        lot.refresh_from_db()
        self.assertEqual(lot.lot_name, "Updated Name")
        self.assertEqual(lot.reserve_price, 10)

    def test_lot_not_found_for_different_user(self):
        """Test that users cannot edit other users' lots"""
        # Create a lot for user_with_no_lots
        lot = Lot.objects.create(
            lot_name="Other User's Lot", auction=self.in_person_auction, auctiontos_seller=self.tosC, reserve_price=5
        )

        # Login as different user
        self.client.login(username="my_lot", password="testpassword")

        # Try to edit the lot
        response = self.client.post(
            reverse("save_lot_ajax", kwargs={"slug": self.in_person_auction.slug}),
            data=f'{{"lot_id": {lot.lot_number}, "lot_name": "Hacked Name", "reserve_price": 100}}',
            content_type="application/json",
        )
        data = response.json()
        self.assertFalse(data["success"])
        self.assertIn("not found", data["error"].lower())

    def test_lot_locked_when_has_bids(self):
        """Test that lots with bids cannot be edited"""
        # Create a lot - use in_person_buyer TOS for in_person_auction
        lot = Lot.objects.create(
            lot_name="Test Lot", auction=self.in_person_auction, auctiontos_seller=self.in_person_buyer, reserve_price=5
        )

        # Add a bid to the lot
        Bid.objects.create(lot_number=lot, user=self.userB, bid_time=timezone.now(), amount=10)

        # Login as lot owner
        self.client.login(username="no_lots", password="testpassword")

        # Try to edit the lot
        response = self.client.post(
            reverse("save_lot_ajax", kwargs={"slug": self.in_person_auction.slug}),
            data=f'{{"lot_id": {lot.lot_number}, "lot_name": "Updated Name", "reserve_price": 10}}',
            content_type="application/json",
        )
        data = response.json()
        self.assertFalse(data["success"])
        error_msg = data["error"].lower()
        self.assertTrue("bids" in error_msg or "cannot be edited" in error_msg)

    def test_lot_locked_when_sold(self):
        """Test that sold lots cannot be edited"""
        # Create a sold lot - use in_person_buyer TOS for in_person_auction
        lot = Lot.objects.create(
            lot_name="Test Lot",
            auction=self.in_person_auction,
            auctiontos_seller=self.in_person_buyer,
            reserve_price=5,
            auctiontos_winner=self.tosB,  # Has been sold
        )

        # Login as lot owner
        self.client.login(username="no_lots", password="testpassword")

        # Try to edit the lot
        response = self.client.post(
            reverse("save_lot_ajax", kwargs={"slug": self.in_person_auction.slug}),
            data=f'{{"lot_id": {lot.lot_number}, "lot_name": "Updated Name", "reserve_price": 10}}',
            content_type="application/json",
        )
        data = response.json()
        self.assertFalse(data["success"])
        error_msg = data["error"].lower()
        self.assertTrue("sold" in error_msg or "cannot be edited" in error_msg)

    def test_admin_can_edit_locked_lot(self):
        """Test that admins can edit locked lots"""
        # Create a lot and end lot submission
        lot = Lot.objects.create(
            lot_name="Test Lot", auction=self.in_person_auction, auctiontos_seller=self.in_person_buyer, reserve_price=5
        )

        # End lot submission
        self.in_person_auction.lot_submission_end_date = timezone.now() - datetime.timedelta(days=1)
        self.in_person_auction.save()

        # Login as admin
        self.client.login(username="admin_user", password="testpassword")

        # Admin should be able to edit
        response = self.client.post(
            reverse("save_lot_ajax", kwargs={"slug": self.in_person_auction.slug}),
            data=f'{{"lot_id": {lot.lot_number}, "lot_name": "Admin Updated", "reserve_price": 10, "bidder_number": "{self.in_person_buyer.bidder_number}"}}',
            content_type="application/json",
        )
        data = response.json()
        self.assertTrue(data["success"])

        # Verify update
        lot.refresh_from_db()
        self.assertEqual(lot.lot_name, "Admin Updated")

    def test_can_be_edited_property(self):
        """Test the can_be_edited property of Lot model"""
        # Create a basic lot
        lot = Lot.objects.create(
            lot_name="Test Lot", auction=self.in_person_auction, auctiontos_seller=self.in_person_tos, reserve_price=5
        )

        # With open submission, lot should be editable
        self.assertTrue(lot.can_be_edited)
        self.assertFalse(lot.cannot_be_edited_reason)

        # End lot submission
        self.in_person_auction.lot_submission_end_date = timezone.now() - datetime.timedelta(days=1)
        self.in_person_auction.save()

        # Now lot should not be editable
        lot.refresh_from_db()
        self.assertFalse(lot.can_be_edited)
        self.assertEqual(lot.cannot_be_edited_reason, "Lot submission is over for this auction")

    def test_cannot_change_reason_with_high_bidder(self):
        """Test cannot_change_reason when lot has a high bidder"""
        lot = Lot.objects.create(
            lot_name="Test Lot", auction=self.in_person_auction, auctiontos_seller=self.in_person_tos, reserve_price=5
        )

        # Add a bid to the lot
        Bid.objects.create(lot_number=lot, user=self.userB, bid_time=timezone.now(), amount=10)

        self.assertEqual(lot.cannot_change_reason, "There are already bids placed on this lot")
        self.assertFalse(lot.can_be_edited)

    def test_cannot_change_reason_with_winner(self):
        """Test cannot_change_reason when lot has a winner"""
        lot = Lot.objects.create(
            lot_name="Test Lot",
            auction=self.in_person_auction,
            auctiontos_seller=self.in_person_tos,
            reserve_price=5,
            auctiontos_winner=self.tosB,
        )

        self.assertEqual(lot.cannot_change_reason, "This lot has sold")
        self.assertFalse(lot.can_be_edited)


class UpdateAuctionStatsCommandTestCase(StandardTestCase):
    """Test the update_auction_stats management command"""

    def test_command_processes_single_auction(self):
        """Test that the command processes only one auction per run"""
        import datetime

        from django.core.management import call_command
        from django.utils import timezone

        # Set up multiple auctions with due stats updates
        now = timezone.now()

        # Ensure setUp auctions don't interfere by setting their next_update_due to far future
        self.online_auction.next_update_due = now + datetime.timedelta(days=365)
        self.online_auction.save()
        self.in_person_auction.next_update_due = now + datetime.timedelta(days=365)
        self.in_person_auction.save()

        # Create three auctions with different next_update_due times
        auction1 = Auction.objects.create(
            created_by=self.user,
            title="Auction 1 - oldest",
            is_online=True,
            date_start=now - datetime.timedelta(days=5),
            date_end=now + datetime.timedelta(days=2),
        )
        auction1.next_update_due = now - datetime.timedelta(hours=5)  # Most overdue
        auction1.save()

        auction2 = Auction.objects.create(
            created_by=self.user,
            title="Auction 2 - middle",
            is_online=True,
            date_start=now - datetime.timedelta(days=4),
            date_end=now + datetime.timedelta(days=2),
        )
        auction2.next_update_due = now - datetime.timedelta(hours=3)  # Second most overdue
        auction2.save()

        auction3 = Auction.objects.create(
            created_by=self.user,
            title="Auction 3 - newest",
            is_online=True,
            date_start=now - datetime.timedelta(days=3),
            date_end=now + datetime.timedelta(days=2),
        )
        auction3.next_update_due = now - datetime.timedelta(hours=1)  # Least overdue
        auction3.save()

        # Store the original next_update_due times
        original_due_1 = auction1.next_update_due
        original_due_2 = auction2.next_update_due
        original_due_3 = auction3.next_update_due

        # Run the command once (using --sync to run synchronously for testing)
        call_command("update_auction_stats", "--sync")

        # Refresh from database
        auction1.refresh_from_db()
        auction2.refresh_from_db()
        auction3.refresh_from_db()

        # The most overdue auction (auction1) should have been updated
        self.assertIsNotNone(auction1.last_stats_update)
        self.assertNotEqual(auction1.next_update_due, original_due_1)
        # The new next_update_due should be in the future
        self.assertGreater(auction1.next_update_due, now)

        # The other two auctions should NOT have been updated
        self.assertEqual(auction2.next_update_due, original_due_2)
        self.assertEqual(auction3.next_update_due, original_due_3)

    def test_command_orders_by_next_update_due(self):
        """Test that the command processes the most overdue auction first"""
        import datetime

        from django.core.management import call_command
        from django.utils import timezone

        now = timezone.now()

        # Ensure setUp auctions don't interfere by setting their next_update_due to far future
        self.online_auction.next_update_due = now + datetime.timedelta(days=365)
        self.online_auction.save()
        self.in_person_auction.next_update_due = now + datetime.timedelta(days=365)
        self.in_person_auction.save()

        # Create two auctions with different next_update_due times
        newer_auction = Auction.objects.create(
            created_by=self.user,
            title="Newer auction",
            is_online=True,
            date_start=now - datetime.timedelta(days=3),
            date_end=now + datetime.timedelta(days=2),
        )
        newer_auction.next_update_due = now - datetime.timedelta(hours=1)  # Less overdue
        newer_auction.save()

        older_auction = Auction.objects.create(
            created_by=self.user,
            title="Older auction",
            is_online=True,
            date_start=now - datetime.timedelta(days=5),
            date_end=now + datetime.timedelta(days=2),
        )
        older_auction.next_update_due = now - datetime.timedelta(hours=5)  # More overdue
        older_auction.save()

        # Run the command (using --sync to run synchronously for testing)
        call_command("update_auction_stats", "--sync")

        # Refresh from database
        newer_auction.refresh_from_db()
        older_auction.refresh_from_db()

        # The older (more overdue) auction should have been processed
        self.assertIsNotNone(older_auction.last_stats_update)
        self.assertGreater(older_auction.next_update_due, now)

        # The newer auction should not have been processed yet
        self.assertEqual(newer_auction.next_update_due, now - datetime.timedelta(hours=1))
        self.assertIsNone(newer_auction.last_stats_update)

    def test_command_handles_no_due_auctions(self):
        """Test that the command handles the case when no auctions are due"""
        import datetime

        from django.core.management import call_command
        from django.utils import timezone

        now = timezone.now()

        # Create an auction with next_update_due in the future
        future_auction = Auction.objects.create(
            created_by=self.user,
            title="Future auction",
            is_online=True,
            date_start=now - datetime.timedelta(days=3),
            date_end=now + datetime.timedelta(days=2),
        )
        future_auction.next_update_due = now + datetime.timedelta(hours=5)
        future_auction.save()

        # Run the command - should not raise any errors (using --sync to run synchronously for testing)
        call_command("update_auction_stats", "--sync")

        # Refresh from database
        future_auction.refresh_from_db()

        # The auction should not have been processed
        self.assertEqual(future_auction.next_update_due, now + datetime.timedelta(hours=5))
        self.assertIsNone(future_auction.last_stats_update)


class LotsByUserViewTest(StandardTestCase):
    """Test for the LotsByUser view to ensure it handles missing 'user' parameter correctly"""

    def test_lots_by_user_missing_user_parameter(self):
        """Test that the view doesn't crash when 'user' parameter is missing"""
        # Access the URL without user parameter, only with auction parameter
        url = reverse("user_lots") + f"?auction={self.online_auction.slug}"
        response = self.client.get(url)

        # Should return 200, not crash with MultiValueDictKeyError
        self.assertEqual(response.status_code, 200)

        # Context should have user set to None
        self.assertIsNone(response.context["user"])

    def test_lots_by_user_with_valid_user_parameter(self):
        """Test that the view works correctly with a valid user parameter"""
        url = reverse("user_lots") + f"?user={self.user.username}"
        response = self.client.get(url)

        # Should return 200
        self.assertEqual(response.status_code, 200)

        # Context should have the correct user
        self.assertEqual(response.context["user"], self.user)
        self.assertEqual(response.context["view"], "user")

    def test_lots_by_user_with_invalid_user_parameter(self):
        """Test that the view handles non-existent username gracefully"""
        url = reverse("user_lots") + "?user=nonexistent_user"
        response = self.client.get(url)

        # Should return 200, not crash
        self.assertEqual(response.status_code, 200)

        # Context should have user set to None
        self.assertIsNone(response.context["user"])


class ImportLotsFromCSVViewTests(StandardTestCase):
    """Test CSV lot import functionality"""

    def test_import_lots_csv_anonymous(self):
        """Anonymous users cannot import lots from CSV"""
        url = reverse("import_lots_from_csv", kwargs={"slug": self.online_auction.slug})
        response = self.client.post(url)
        # Should redirect to login (302) or be denied (403)
        assert response.status_code in [302, 403]

    def test_import_lots_csv_non_admin(self):
        """Non-admin users cannot import lots from CSV"""
        self.client.login(username=self.user_with_no_lots.username, password="testpassword")
        url = reverse("import_lots_from_csv", kwargs={"slug": self.online_auction.slug})
        response = self.client.post(url)
        assert response.status_code in [302, 403]

    def test_import_lots_csv_admin_no_file(self):
        """Admin posting without CSV file gets error"""
        self.client.login(username=self.admin_user.username, password="testpassword")
        url = reverse("import_lots_from_csv", kwargs={"slug": self.online_auction.slug})
        response = self.client.post(url)
        # Should redirect with error message
        assert response.status_code == 200

    def test_import_lots_csv_create_new_lot(self):
        """CSV import creates a new lot for existing user"""
        self.client.login(username=self.admin_user.username, password="testpassword")
        url = reverse("import_lots_from_csv", kwargs={"slug": self.online_auction.slug})

        # Set name and email on TOS so we can find it
        self.online_tos.name = "Test User"
        self.online_tos.email = "testuser@example.com"
        self.online_tos.save()

        # Create CSV content
        csv_content = (
            "Name,Email,Lot Name,Quantity,Reserve Price\n"
            f"{self.online_tos.name},{self.online_tos.email},Test Lot from CSV,5,10\n"
        )

        from io import BytesIO

        csv_file = BytesIO(csv_content.encode("utf-8"))
        csv_file.name = "test.csv"

        response = self.client.post(url, {"csv_file": csv_file})

        # Should redirect successfully
        assert response.status_code == 200

        # Check that lot was created
        new_lot = Lot.objects.filter(lot_name="Test Lot from CSV", auction=self.online_auction).first()
        assert new_lot is not None
        assert new_lot.quantity == 5
        assert new_lot.reserve_price == 10
        assert new_lot.auctiontos_seller == self.online_tos

    def test_import_lots_csv_update_existing_lot(self):
        """CSV import updates existing lot by lot number"""
        self.client.login(username=self.admin_user.username, password="testpassword")
        url = reverse("import_lots_from_csv", kwargs={"slug": self.online_auction.slug})

        # Use existing lot
        lot_number = self.lot.lot_number_int

        # Create CSV content to update the lot
        csv_content = f"Lot Number,Lot Name,Quantity,Reserve Price\n{lot_number},Updated Lot Name,3,15\n"

        from io import BytesIO

        csv_file = BytesIO(csv_content.encode("utf-8"))
        csv_file.name = "test.csv"

        response = self.client.post(url, {"csv_file": csv_file})

        # Should redirect successfully
        assert response.status_code == 200

        # Check that lot was updated
        self.lot.refresh_from_db()
        assert self.lot.lot_name == "Updated Lot Name"
        assert self.lot.quantity == 3
        assert self.lot.reserve_price == 15

    def test_import_lots_csv_create_new_user_and_lot(self):
        """CSV import creates both user and lot"""
        self.client.login(username=self.admin_user.username, password="testpassword")
        url = reverse("import_lots_from_csv", kwargs={"slug": self.online_auction.slug})

        # Create CSV content with new user
        csv_content = "Name,Email,Lot Name,Quantity\nNew User,newuser@example.com,New User Lot,2\n"

        from io import BytesIO

        csv_file = BytesIO(csv_content.encode("utf-8"))
        csv_file.name = "test.csv"

        response = self.client.post(url, {"csv_file": csv_file})

        # Should redirect successfully
        assert response.status_code == 200

        # Check that user was created
        new_tos = AuctionTOS.objects.filter(email="newuser@example.com", auction=self.online_auction).first()
        assert new_tos is not None
        assert new_tos.name == "New User"

        # Check that lot was created
        new_lot = Lot.objects.filter(lot_name="New User Lot", auction=self.online_auction).first()
        assert new_lot is not None
        assert new_lot.auctiontos_seller == new_tos

    def test_import_lots_csv_boolean_fields(self):
        """CSV import handles boolean fields correctly"""
        self.client.login(username=self.admin_user.username, password="testpassword")
        url = reverse("import_lots_from_csv", kwargs={"slug": self.online_auction.slug})

        # Create CSV with boolean fields
        csv_content = (
            "Name,Email,Lot Name,Breeder Points,Donation\n"
            f"{self.online_tos.name},{self.online_tos.email},Bred Fish,yes,true\n"
        )

        from io import BytesIO

        csv_file = BytesIO(csv_content.encode("utf-8"))
        csv_file.name = "test.csv"

        response = self.client.post(url, {"csv_file": csv_file})

        # Should redirect successfully
        assert response.status_code == 200

        # Check boolean fields
        new_lot = Lot.objects.filter(lot_name="Bred Fish", auction=self.online_auction).first()
        assert new_lot is not None
        assert new_lot.i_bred_this_fish is True
        assert new_lot.donation is True

    def test_import_lots_csv_missing_info(self):
        """CSV import skips rows with missing required information"""
        self.client.login(username=self.admin_user.username, password="testpassword")
        url = reverse("import_lots_from_csv", kwargs={"slug": self.online_auction.slug})

        # Create CSV with incomplete data
        csv_content = "Name,Email\nMissing Lot Name,missing@example.com\n"

        from io import BytesIO

        csv_file = BytesIO(csv_content.encode("utf-8"))
        csv_file.name = "test.csv"

        response = self.client.post(url, {"csv_file": csv_file})

        # Should redirect successfully but skip the row
        assert response.status_code == 200

        # Check that no lot was created
        lots = Lot.objects.filter(auctiontos_seller__email="missing@example.com", auction=self.online_auction)
        assert lots.count() == 0

    def test_import_lots_csv_idempotent(self):
        """CSV import is idempotent - repeated uploads should update, not duplicate"""
        self.client.login(username=self.admin_user.username, password="testpassword")
        url = reverse("import_lots_from_csv", kwargs={"slug": self.online_auction.slug})

        # Use existing lot with lot number
        lot_number = self.lot.lot_number_int

        # Create CSV content
        csv_content = f"Lot Number,Lot Name,Quantity\n{lot_number},Idempotent Lot,7\n"

        from io import BytesIO

        # Upload once
        csv_file = BytesIO(csv_content.encode("utf-8"))
        csv_file.name = "test.csv"
        response = self.client.post(url, {"csv_file": csv_file})
        assert response.status_code == 200

        # Upload again
        csv_file = BytesIO(csv_content.encode("utf-8"))
        csv_file.name = "test.csv"
        response = self.client.post(url, {"csv_file": csv_file})
        assert response.status_code == 200

        # Check that lot was updated, not duplicated
        lots = Lot.objects.filter(lot_name="Idempotent Lot", auction=self.online_auction)
        assert lots.count() == 1
        assert lots.first().quantity == 7

    def test_import_lots_csv_closed_invoice(self):
        """CSV import skips creating lots when invoice is not open"""
        self.client.login(username=self.admin_user.username, password="testpassword")
        url = reverse("import_lots_from_csv", kwargs={"slug": self.online_auction.slug})

        # Set name and email on TOS so we can find it
        self.online_tos.name = "Closed Invoice User"
        self.online_tos.email = "closedinvoice@example.com"
        self.online_tos.save()

        # Close the invoice
        invoice = Invoice.objects.filter(auctiontos_user=self.online_tos, auction=self.online_auction).first()
        if not invoice:
            invoice = Invoice.objects.create(auctiontos_user=self.online_tos, auction=self.online_auction)
        invoice.status = "PAID"
        invoice.save()

        # Create CSV content
        csv_content = f"Name,Email,Lot Name\n{self.online_tos.name},{self.online_tos.email},Should Not Create\n"

        from io import BytesIO

        csv_file = BytesIO(csv_content.encode("utf-8"))
        csv_file.name = "test.csv"

        response = self.client.post(url, {"csv_file": csv_file})

        # Should redirect with warning
        assert response.status_code == 200

        # Check that lot was not created
        new_lot = Lot.objects.filter(lot_name="Should Not Create", auction=self.online_auction).first()
        assert new_lot is None


class SquarePaymentTests(StandardTestCase):
    """Tests for Square payment oauth integration"""

    def setUp(self):
        super().setUp()
        from decimal import Decimal

        from .models import Invoice, InvoicePayment, SquareSeller, UserData

        # Enable Square for test users
        for user in [self.admin_user, self.user]:
            userdata, _ = UserData.objects.get_or_create(user=user)
            userdata.square_enabled = True
            userdata.save()

        # Create Square seller for admin
        self.square_seller = SquareSeller.objects.create(
            user=self.admin_user,
            square_merchant_id="TEST_MERCHANT_ID",
            access_token="TEST_ACCESS_TOKEN",
            refresh_token="TEST_REFRESH_TOKEN",
            token_expires_at=timezone.now() + datetime.timedelta(days=30),
            currency="USD",
        )

        # Create invoice and payment for testing refunds
        self.test_invoice, _ = Invoice.objects.get_or_create(auctiontos_user=self.tosB)
        self.square_payment = InvoicePayment.objects.create(
            invoice=self.test_invoice,
            payment_method="square",
            amount=Decimal("100.00"),
            amount_available_to_refund=Decimal("100.00"),
            external_id="TEST_PAYMENT_ID",
        )

    def test_square_seller_creation(self):
        """Test that SquareSeller model is created correctly"""
        self.assertEqual(self.square_seller.user, self.admin_user)
        self.assertEqual(self.square_seller.square_merchant_id, "TEST_MERCHANT_ID")
        self.assertIsNotNone(self.square_seller.access_token)
        self.assertIsNotNone(self.square_seller.refresh_token)

    def test_token_expiration_check(self):
        """Test token expiration checking"""
        # Token expires in 30 days - should not be expired
        self.assertFalse(self.square_seller.is_token_expired())

        # Set token to expire soon (within 1 hour)
        self.square_seller.token_expires_at = timezone.now() + datetime.timedelta(minutes=30)
        self.square_seller.save()
        self.assertTrue(self.square_seller.is_token_expired())

        # Set token to already expired
        self.square_seller.token_expires_at = timezone.now() - datetime.timedelta(hours=1)
        self.square_seller.save()
        self.assertTrue(self.square_seller.is_token_expired())

    def test_winner_invoice_property(self):
        """Test Lot.winner_invoice property"""
        # Lot with auctiontos_winner
        invoice = self.lot.winner_invoice
        self.assertIsNotNone(invoice)
        self.assertEqual(invoice.auctiontos_user, self.lot.auctiontos_winner)

        # Lot with no winner
        unsold_lot = Lot.objects.create(
            lot_name="Unsold test",
            auction=self.online_auction,
            auctiontos_seller=self.online_tos,
            quantity=1,
        )
        self.assertIsNone(unsold_lot.winner_invoice)

    def test_seller_invoice_property(self):
        """Test Lot.seller_invoice property"""
        invoice = self.lot.sellers_invoice
        self.assertIsNotNone(invoice)
        self.assertEqual(invoice.auctiontos_user, self.lot.auctiontos_seller)

    def test_square_refund_possible_with_payment(self):
        """Test square_refund_possible when Square payment exists"""
        # Set up lot with Square payment
        self.lot.winning_price = 50
        self.lot.auctiontos_winner = self.tosB
        self.lot.save()

        # Should be True since we have a payment of 100 and lot cost is 50
        self.assertTrue(self.lot.square_refund_possible)

    def test_square_refund_possible_insufficient_funds(self):
        """Test square_refund_possible when payment is insufficient"""
        self.lot.winning_price = 150  # More than available (100)
        self.lot.auctiontos_winner = self.tosB
        self.lot.save()

        self.assertFalse(self.lot.square_refund_possible)

    def test_square_refund_possible_no_payment(self):
        """Test square_refund_possible when no Square payment exists"""
        # Create a lot with a different winner who has no Square payment
        other_tos = AuctionTOS.objects.create(
            user=self.user_with_no_lots, auction=self.online_auction, pickup_location=self.location
        )
        lot = Lot.objects.create(
            lot_name="Test lot no payment",
            auction=self.online_auction,
            auctiontos_seller=self.online_tos,
            quantity=1,
            winning_price=10,
            auctiontos_winner=other_tos,
            active=False,
        )

        self.assertFalse(lot.square_refund_possible)

    def test_square_refund_possible_already_refunded(self):
        """Test square_refund_possible when no_more_refunds_possible is True"""
        self.lot.winning_price = 50
        self.lot.auctiontos_winner = self.tosB
        self.lot.no_more_refunds_possible = True
        self.lot.save()

        # Should be False even though payment exists
        self.assertFalse(self.lot.square_refund_possible)

    def test_no_more_refunds_field_default(self):
        """Test that no_more_refunds_possible defaults to False"""
        new_lot = Lot.objects.create(
            lot_name="New lot",
            auction=self.online_auction,
            auctiontos_seller=self.online_tos,
            quantity=1,
        )
        self.assertFalse(new_lot.no_more_refunds_possible)

    def test_invoice_payment_square_method(self):
        """Test that Square payments are properly recorded"""
        from decimal import Decimal

        from auctions.models import InvoicePayment

        payment = InvoicePayment.objects.filter(payment_method="square", invoice=self.test_invoice).first()
        self.assertIsNotNone(payment)
        self.assertEqual(payment.amount, Decimal("100.00"))
        self.assertEqual(payment.amount_available_to_refund, Decimal("100.00"))

    def test_lot_refund_calls_square_refund(self):
        """Test that lot.refund() automatically calls square_refund when possible"""
        # Set up lot with Square payment possibility
        self.lot.winning_price = 50
        self.lot.auctiontos_winner = self.tosB
        self.lot.save()

        # Get initial state
        initial_square_refund_possible = self.lot.square_refund_possible
        self.assertTrue(initial_square_refund_possible)

        # Since we can't actually call Square API in tests, we'll just verify
        # that the refund method can be called without errors
        # In a real scenario with mocked Square API, this would process a refund
        try:
            self.lot.refund(100, self.admin_user, "Test refund")
            # The refund method should handle the case where Square API is not available
        except Exception:
            # We expect this might fail in tests since we don't have real Square credentials
            # but we want to ensure the code path is exercised
            pass

    def test_square_enabled_in_user_preferences(self):
        """Test that Square can be enabled for users"""
        from auctions.models import UserData

        userdata, _ = UserData.objects.get_or_create(user=self.user)
        userdata.square_enabled = True
        userdata.save()

        self.assertTrue(userdata.square_enabled)

    def test_square_fields_in_auction(self):
        """Test Square-related fields in Auction model"""
        self.online_auction.enable_square_payments = True
        self.online_auction.square_email_address = "test@square.com"
        self.online_auction.dismissed_square_banner = False
        self.online_auction.save()

        self.assertTrue(self.online_auction.enable_square_payments)
        self.assertEqual(self.online_auction.square_email_address, "test@square.com")
        self.assertFalse(self.online_auction.dismissed_square_banner)

    def test_square_url_patterns_exist(self):
        """Test that Square URL patterns are configured"""
        from django.urls import reverse

        # Test that Square URLs can be reversed
        try:
            square_seller_url = reverse("square_seller")
            self.assertIsNotNone(square_seller_url)
        except Exception:
            self.fail("square_seller URL pattern not found")

    def test_square_management_command_exists(self):
        """Test that change_square management command exists"""

        # Test that command exists and can be imported
        try:
            # Don't actually run the command, just verify it exists
            from django.core.management import load_command_class

            load_command_class("auctions", "change_square")
        except Exception as e:
            self.fail(f"change_square management command not found: {e}")

    def test_square_oauth_redirect_uri_without_proxy_header(self):
        """Test that Square OAuth redirect URI defaults to http when no X-Forwarded-Proto header"""
        from django.urls import reverse

        # Login as admin user
        self.client.force_login(self.admin_user)

        # Test the Square connect view without X-Forwarded-Proto header
        response = self.client.get(reverse("square_connect"), HTTP_HOST="testserver", follow=False)

        # Should redirect to Square OAuth URL
        self.assertEqual(response.status_code, 302)
        self.assertIn("connect.squareup", response.url)

        # Verify redirect_uri parameter
        from urllib.parse import parse_qs, urlparse

        parsed = urlparse(response.url)
        params = parse_qs(parsed.query)

        # Check that redirect_uri exists
        self.assertIn("redirect_uri", params)
        redirect_uri = params["redirect_uri"][0]
        # Without the proxy header in test environment, it will use http
        self.assertIn("/square/onboard/success/", redirect_uri)

    def test_receipt_number_field(self):
        """Test that InvoicePayment has receipt_number field"""
        from auctions.models import InvoicePayment

        # Create a payment with receipt_number
        payment = InvoicePayment.objects.create(
            invoice=self.test_invoice,
            payment_method="Square",
            amount=50.00,
            external_id="TEST_EXTERNAL_ID",
            receipt_number="ABCD",
        )

        self.assertEqual(payment.receipt_number, "ABCD")
        self.assertEqual(payment.external_id, "TEST_EXTERNAL_ID")

    def test_receipt_number_search_in_auction_tos_filter(self):
        """Test that receipt_number can be used to search users"""
        from auctions.filters import AuctionTOSFilter
        from auctions.models import AuctionTOS, InvoicePayment

        # Create payment with receipt number
        InvoicePayment.objects.create(
            invoice=self.test_invoice,
            payment_method="Square",
            amount=100.00,
            receipt_number="WXYZ",
        )

        # Create a queryset of all auction TOS
        qs = AuctionTOS.objects.filter(auction=self.online_auction)

        # Create an instance of AuctionTOSFilter to use its generic method
        filter_instance = AuctionTOSFilter()

        # Search by receipt_number
        filtered_qs = filter_instance.generic(qs, "wxyz")

        # Should find the user with the invoice that has this receipt_number
        self.assertGreater(filtered_qs.count(), 0)

    def test_pickup_by_mail_requires_address(self):
        """Test that Square payment link requires address when pickup_by_mail is True"""
        from auctions.models import PickupLocation

        # Create a pickup by mail location
        mail_location = PickupLocation.objects.create(
            auction=self.online_auction,
            name="Mail",
            pickup_by_mail=True,
        )

        # Update tosB to use mail pickup
        self.tosB.pickup_location = mail_location
        self.tosB.save()

        # The create_payment_link method should set ask_for_shipping_address=True
        # We can't test the actual API call, but we can verify the location is set correctly
        self.assertTrue(self.tosB.pickup_location.pickup_by_mail)


class SquareRefundFormTests(StandardTestCase):
    """Tests for Square refund integration in forms"""

    def setUp(self):
        super().setUp()
        from decimal import Decimal

        from auctions.models import InvoicePayment, SquareSeller, UserData

        # Enable Square
        userdata, _ = UserData.objects.get_or_create(user=self.admin_user)
        userdata.square_enabled = True
        userdata.save()

        # Create Square seller
        self.square_seller = SquareSeller.objects.create(
            user=self.admin_user,
            square_merchant_id="TEST_MERCHANT_ID",
            access_token="TEST_ACCESS_TOKEN",
            refresh_token="TEST_REFRESH_TOKEN",
            token_expires_at=timezone.now() + datetime.timedelta(days=30),
        )

        # Create payment for testing
        self.square_payment = InvoicePayment.objects.create(
            invoice=self.invoiceB,
            payment_method="square",
            amount=Decimal("100.00"),
            amount_available_to_refund=Decimal("100.00"),
            external_id="TEST_PAYMENT_ID",
        )

        # Set lot to have Square refund possible
        self.lot.winning_price = 50
        self.lot.auctiontos_winner = self.tosB
        self.lot.save()

    def test_lot_refund_form_shows_square_message(self):
        """Test that LotRefundForm shows Square auto-refund message when appropriate"""
        from auctions.forms import LotRefundForm

        form = LotRefundForm(lot=self.lot)

        # Check that form initializes without errors
        self.assertIsNotNone(form)

        # When square_refund_possible is True, the form should include a message
        # We can't easily test the rendered HTML here, but we can verify the form works
        self.assertTrue(self.lot.square_refund_possible)

    def test_lot_refund_form_without_square(self):
        """Test LotRefundForm when Square refund is not possible"""
        from auctions.forms import LotRefundForm

        # Set up a lot without Square payment
        unsold_lot = Lot.objects.create(
            lot_name="Unsold lot",
            auction=self.online_auction,
            auctiontos_seller=self.online_tos,
            quantity=1,
        )

        form = LotRefundForm(lot=unsold_lot)
        self.assertIsNotNone(form)
        self.assertFalse(unsold_lot.square_refund_possible)


class SquarePaymentSuccessViewTests(StandardTestCase):
    """Tests for SquarePaymentSuccessView that doesn't verify email"""

    def setUp(self):
        super().setUp()
        self.tosA = self.online_tos
        self.auctionA = self.online_auction
        self.userA = self.user
        self.invoice = Invoice.objects.create(
            auctiontos_user=self.tosA,
            auction=self.auctionA,
        )
        self.invoice.save()

    def test_square_payment_success_view_marks_invoice_opened(self):
        """Test that SquarePaymentSuccessView marks invoice as opened"""
        from django.urls import reverse

        self.assertFalse(self.invoice.opened)

        url = reverse("square_payment_success", kwargs={"uuid": self.invoice.no_login_link})
        self.client.get(url)

        self.invoice.refresh_from_db()
        self.assertTrue(self.invoice.opened)

    def test_square_payment_success_view_does_not_verify_email(self):
        """Test that SquarePaymentSuccessView does NOT mark email as VALID"""
        from django.urls import reverse

        # Set initial email status to something other than VALID
        self.tosA.email_address_status = "UNKNOWN"
        self.tosA.save()

        url = reverse("square_payment_success", kwargs={"uuid": self.invoice.no_login_link})
        self.client.get(url)

        self.tosA.refresh_from_db()
        # Email status should NOT have changed to VALID
        self.assertEqual(self.tosA.email_address_status, "UNKNOWN")

    def test_invoice_no_login_view_still_verifies_email(self):
        """Test that InvoiceNoLoginView still marks email as VALID (for comparison)"""
        from django.urls import reverse

        # Set initial email status
        self.tosA.email_address_status = "UNKNOWN"
        self.tosA.save()

        url = reverse("invoice_no_login", kwargs={"uuid": self.invoice.no_login_link})
        self.client.get(url)

        self.tosA.refresh_from_db()
        # Email status SHOULD have changed to VALID for regular invoice links
        self.assertEqual(self.tosA.email_address_status, "VALID")

    def test_square_payment_success_url_pattern_exists(self):
        """Test that square_payment_success URL pattern is configured"""
        from django.urls import reverse

        try:
            url = reverse("square_payment_success", kwargs={"uuid": self.invoice.no_login_link})
            self.assertTrue(url.startswith("/invoices/square-success/"))
        except Exception as e:
            self.fail(f"square_payment_success URL pattern not configured: {e}")


class SquareOAuthRevocationTests(StandardTestCase):
    """Tests for Square OAuth authorization revocation handling"""

    def setUp(self):
        super().setUp()
        from .models import SquareSeller

        # Create Square seller for testing revocation
        self.square_seller = SquareSeller.objects.create(
            user=self.admin_user,
            square_merchant_id="MLF3WZS2N9WVG",
            access_token="TEST_ACCESS_TOKEN",
            refresh_token="TEST_REFRESH_TOKEN",
            token_expires_at=timezone.now() + datetime.timedelta(days=30),
            currency="USD",
        )

    def test_oauth_revocation_deletes_square_seller(self):
        """Test that oauth.authorization.revoked webhook deletes SquareSeller"""
        from django.urls import reverse

        from .models import SquareSeller

        # Verify seller exists
        self.assertTrue(SquareSeller.objects.filter(square_merchant_id="MLF3WZS2N9WVG").exists())

        # Simulate Square revocation webhook
        webhook_data = {
            "merchant_id": "MLF3WZS2N9WVG",
            "type": "oauth.authorization.revoked",
            "event_id": "957299eb-98e4-399c-b7d9-e73ddeff19df",
            "created_at": "2025-11-23T16:29:14.35551833Z",
            "data": {
                "type": "revocation",
                "id": "6ea8bc48-7c2e-43d1-bd36-c865f6c4083d",
                "object": {"revocation": {"revoked_at": "2025-11-23T16:29:12Z", "revoker_type": "MERCHANT"}},
            },
        }

        url = reverse("square_webhook")
        response = self.client.post(url, data=webhook_data, content_type="application/json")

        # Should return 200
        self.assertEqual(response.status_code, 200)

        # SquareSeller should be deleted
        self.assertFalse(SquareSeller.objects.filter(square_merchant_id="MLF3WZS2N9WVG").exists())

    def test_oauth_revocation_handles_missing_seller(self):
        """Test that revocation webhook handles missing SquareSeller gracefully"""
        from django.urls import reverse

        # Delete the seller before webhook
        self.square_seller.delete()

        # Simulate revocation webhook for non-existent seller
        webhook_data = {
            "merchant_id": "NONEXISTENT_MERCHANT",
            "type": "oauth.authorization.revoked",
            "event_id": "test-event-id",
            "created_at": "2025-11-23T16:29:14.35551833Z",
            "data": {
                "type": "revocation",
                "id": "test-revocation-id",
                "object": {"revocation": {"revoked_at": "2025-11-23T16:29:12Z", "revoker_type": "MERCHANT"}},
            },
        }

        url = reverse("square_webhook")
        response = self.client.post(url, data=webhook_data, content_type="application/json")

        # Should still return 200 (graceful handling)
        self.assertEqual(response.status_code, 200)

    def test_payment_webhook_handles_missing_merchant(self):
        """Test that payment webhook handles missing SquareSeller gracefully"""
        from django.urls import reverse

        # Simulate payment webhook with non-existent merchant_id
        webhook_data = {
            "merchant_id": "NONEXISTENT_MERCHANT",
            "type": "payment.updated",
            "event_id": "test-event-id",
            "created_at": "2025-11-23T16:29:14.35551833Z",
            "data": {
                "type": "payment",
                "id": "test-payment-id",
                "object": {
                    "payment": {
                        "id": "test-payment-id",
                        "status": "COMPLETED",
                        "order_id": "test-order-id",
                        "amount_money": {"amount": 1000, "currency": "USD"},
                    }
                },
            },
        }

        url = reverse("square_webhook")
        response = self.client.post(url, data=webhook_data, content_type="application/json")

        # Should return 200 (graceful handling with logged warning)
        self.assertEqual(response.status_code, 200)

    def test_payment_webhook_creates_invoice_payment(self):
        """Test that payment.updated webhook successfully creates InvoicePayment without status field"""
        from decimal import Decimal
        from unittest.mock import Mock, patch

        from django.urls import reverse

        from .models import Invoice, InvoicePayment, SquareSeller

        # Create an invoice for the test
        test_invoice, _ = Invoice.objects.get_or_create(auctiontos_user=self.online_tos)

        # Mock the entire Square orders.get flow
        mock_order = Mock()
        mock_order.reference_id = str(test_invoice.pk)

        mock_order_response = Mock()
        mock_order_response.order = mock_order

        mock_orders_api = Mock()
        mock_orders_api.get = Mock(return_value=mock_order_response)

        mock_client = Mock()
        mock_client.orders = mock_orders_api

        # Patch get_square_client at the class level so any instance returns our mock
        with patch.object(SquareSeller, "get_square_client", return_value=mock_client):
            # Simulate payment.updated webhook with COMPLETED status
            webhook_data = {
                "merchant_id": "MLF3WZS2N9WVG",
                "type": "payment.updated",
                "event_id": "test-payment-event",
                "created_at": "2025-11-23T16:29:14.35551833Z",
                "data": {
                    "type": "payment",
                    "id": "test-payment-updated-id",
                    "object": {
                        "payment": {
                            "id": "PAYMENT_123456",
                            "status": "COMPLETED",
                            "order_id": "ORDER_123456",
                            "amount_money": {"amount": 5000, "currency": "USD"},
                        }
                    },
                },
            }

            url = reverse("square_webhook")
            response = self.client.post(url, data=webhook_data, content_type="application/json")

            # Should return 200
            self.assertEqual(response.status_code, 200)

            # Verify InvoicePayment was created without status field
            payment = InvoicePayment.objects.filter(external_id="PAYMENT_123456").first()
            self.assertIsNotNone(payment)
            self.assertEqual(payment.invoice, test_invoice)
            self.assertEqual(payment.amount, Decimal("50.00"))  # 5000 cents = $50
            self.assertEqual(payment.currency, "USD")
            self.assertEqual(payment.payment_method, "Square")
            # Verify that the status field is not present (would raise AttributeError if accessed)
            self.assertFalse(hasattr(payment, "status") and payment.status)


class SquareWebhookSignatureValidationTests(StandardTestCase):
    """Tests for Square webhook signature validation

    Confirms that SQUARE_WEBHOOK_SIGNATURE_KEY is actually respected
    and that we don't validate forged requests.
    """

    def setUp(self):
        super().setUp()
        from .models import SquareSeller

        # Create Square seller for testing
        self.square_seller = SquareSeller.objects.create(
            user=self.admin_user,
            square_merchant_id="TEST_MERCHANT_ID",
            access_token="TEST_ACCESS_TOKEN",
            refresh_token="TEST_REFRESH_TOKEN",
            token_expires_at=timezone.now() + datetime.timedelta(days=30),
            currency="USD",
        )

        # Test signature key
        self.signature_key = "test-signature-key-12345"

        # Standard webhook data used across tests
        self.webhook_data = {
            "merchant_id": "TEST_MERCHANT_ID",
            "type": "oauth.authorization.revoked",
            "event_id": "test-event-id",
            "created_at": "2025-11-23T16:29:14.35551833Z",
            "data": {
                "type": "revocation",
                "id": "test-revocation-id",
                "object": {"revocation": {"revoked_at": "2025-11-23T16:29:12Z", "revoker_type": "MERCHANT"}},
            },
        }

    def compute_signature(self, url, body, key=None):
        """Compute an HMAC-SHA256 signature for testing using base64 encoding (as Square does)

        Args:
            url: The notification URL
            body: The request body
            key: Optional signature key (defaults to self.signature_key)
        """
        if key is None:
            key = self.signature_key
        message = (url + body).encode("utf-8")
        key_bytes = key.encode("utf-8")
        hash_bytes = hmac.new(key_bytes, message, hashlib.sha256).digest()
        return base64.b64encode(hash_bytes).decode("utf-8")

    def test_forged_signature_is_rejected(self):
        """Test that requests with invalid/forged signatures are rejected when key is configured"""
        url = reverse("square_webhook")

        # Test with signature key configured - forged signature should be rejected
        with override_settings(SQUARE_WEBHOOK_SIGNATURE_KEY=self.signature_key):
            # Send with a forged/invalid signature
            response = self.client.post(
                url,
                data=self.webhook_data,
                content_type="application/json",
                HTTP_X_SQUARE_HMACSHA256_SIGNATURE="forged-invalid-signature",
            )

            # Should return 403 Forbidden
            self.assertEqual(response.status_code, 403)
            self.assertIn(b"invalid signature", response.content)

    def test_missing_signature_header_is_rejected(self):
        """Test that requests without signature header are rejected when key is configured"""
        url = reverse("square_webhook")

        # Test with signature key configured - missing signature should be rejected
        with override_settings(SQUARE_WEBHOOK_SIGNATURE_KEY=self.signature_key):
            # Send without signature header
            response = self.client.post(
                url,
                data=self.webhook_data,
                content_type="application/json",
            )

            # Should return 403 Forbidden
            self.assertEqual(response.status_code, 403)
            self.assertIn(b"missing signature", response.content)

    def test_valid_signature_is_accepted(self):
        """Test that requests with valid signatures are accepted when key is configured"""
        url = reverse("square_webhook")
        body = json.dumps(self.webhook_data)

        # Build the full URL as the test client would see it
        # The test client uses HTTP on localhost by default
        full_url = "http://testserver" + url

        # Compute the correct signature
        valid_signature = self.compute_signature(full_url, body)

        # Test with signature key configured - valid signature should be accepted
        with override_settings(SQUARE_WEBHOOK_SIGNATURE_KEY=self.signature_key):
            response = self.client.post(
                url,
                data=body,
                content_type="application/json",
                HTTP_X_SQUARE_HMACSHA256_SIGNATURE=valid_signature,
            )

            # Should return 200 OK
            self.assertEqual(response.status_code, 200)

    def test_wrong_signature_key_is_rejected(self):
        """Test that signatures computed with a different key are rejected"""
        url = reverse("square_webhook")
        body = json.dumps(self.webhook_data)
        full_url = "http://testserver" + url

        # Compute signature with a DIFFERENT key (attacker's key)
        wrong_signature = self.compute_signature(full_url, body, key="attacker-key-different")

        # Test with correct signature key configured - wrong key signature should be rejected
        with override_settings(SQUARE_WEBHOOK_SIGNATURE_KEY=self.signature_key):
            response = self.client.post(
                url,
                data=body,
                content_type="application/json",
                HTTP_X_SQUARE_HMACSHA256_SIGNATURE=wrong_signature,
            )

            # Should return 403 Forbidden
            self.assertEqual(response.status_code, 403)
            self.assertIn(b"invalid signature", response.content)

    def test_tampered_body_is_rejected(self):
        """Test that a valid signature for different body data is rejected"""
        import copy

        # Create tampered data by modifying a copy of the original
        tampered_webhook_data = copy.deepcopy(self.webhook_data)
        tampered_webhook_data["merchant_id"] = "DIFFERENT_MERCHANT"  # Attacker tries to change the merchant
        tampered_webhook_data["data"]["id"] = "tampered-id"

        url = reverse("square_webhook")
        original_body = json.dumps(self.webhook_data)
        tampered_body = json.dumps(tampered_webhook_data)
        full_url = "http://testserver" + url

        # Compute valid signature for ORIGINAL body
        valid_signature = self.compute_signature(full_url, original_body)

        # Test: Send tampered body with signature for original body
        with override_settings(SQUARE_WEBHOOK_SIGNATURE_KEY=self.signature_key):
            response = self.client.post(
                url,
                data=tampered_body,
                content_type="application/json",
                HTTP_X_SQUARE_HMACSHA256_SIGNATURE=valid_signature,
            )

            # Should return 403 Forbidden because body doesn't match signature
            self.assertEqual(response.status_code, 403)
            self.assertIn(b"invalid signature", response.content)

    def test_improperly_configured_in_production_without_webhook_key(self):
        """Test that ImproperlyConfigured is raised in production when Square is configured but webhook key is missing"""
        from django.core.exceptions import ImproperlyConfigured

        url = reverse("square_webhook")

        # Simulate production mode (DEBUG=False) with Square configured but no webhook signature key
        with override_settings(
            DEBUG=False,
            SQUARE_APPLICATION_ID="test-app-id",
            SQUARE_CLIENT_SECRET="test-client-secret",
            SQUARE_WEBHOOK_SIGNATURE_KEY="",
        ):
            with self.assertRaises(ImproperlyConfigured) as context:
                self.client.post(
                    url,
                    data=self.webhook_data,
                    content_type="application/json",
                )

            self.assertIn("SQUARE_WEBHOOK_SIGNATURE_KEY must be set", str(context.exception))


class CurrencyCustomizationTests(StandardTestCase):
    """Tests for currency display customization"""

    def test_userdata_default_currency(self):
        """Test that UserData has a default currency of USD"""
        user = User.objects.create_user(username="test_currency_user", password="testpassword")
        self.assertEqual(user.userdata.preferred_currency, "USD")
        self.assertEqual(user.userdata.currency, "USD")

    def test_userdata_preferred_currency_gbp(self):
        """Test that UserData can be set to GBP"""
        user = User.objects.create_user(username="uk_user", password="testpassword")
        user.userdata.preferred_currency = "GBP"
        user.userdata.save()
        self.assertEqual(user.userdata.currency, "GBP")

    def test_userdata_preferred_currency_cad(self):
        """Test that UserData can be set to CAD"""
        user = User.objects.create_user(username="ca_user", password="testpassword")
        user.userdata.preferred_currency = "CAD"
        user.userdata.save()
        self.assertEqual(user.userdata.currency, "CAD")

    def test_lot_currency_from_auction_creator(self):
        """Test that Lot gets currency from auction creator"""
        # Set auction creator to GBP
        self.user.userdata.preferred_currency = "GBP"
        self.user.userdata.save()

        lot = Lot.objects.create(
            lot_name="Test Lot",
            auction=self.online_auction,
            quantity=1,
            user=self.user,
        )

        self.assertEqual(lot.currency, "GBP")
        self.assertEqual(lot.currency_symbol, "£")

    def test_lot_currency_from_lot_owner_standalone(self):
        """Test that standalone lot gets currency from owner"""
        # Create a user with CAD preference
        cad_user = User.objects.create_user(username="cad_user", password="testpassword")
        cad_user.userdata.preferred_currency = "CAD"
        cad_user.userdata.save()

        # Create a standalone lot (no auction)
        lot = Lot.objects.create(
            lot_name="Standalone Lot",
            auction=None,
            quantity=1,
            user=cad_user,
        )

        self.assertEqual(lot.currency, "CAD")
        self.assertEqual(lot.currency_symbol, "$")

    def test_auction_currency_from_creator(self):
        """Test that Auction gets currency from creator"""
        # Set auction creator to GBP
        self.user.userdata.preferred_currency = "GBP"
        self.user.userdata.save()

        self.assertEqual(self.online_auction.currency, "GBP")
        self.assertEqual(self.online_auction.currency_symbol, "£")

    def test_invoice_currency_from_auction_creator(self):
        """Test that Invoice gets currency from auction creator"""
        # Set auction creator to CAD
        self.user.userdata.preferred_currency = "CAD"
        self.user.userdata.save()

        invoice = Invoice.objects.create(auctiontos_user=self.online_tos, auction=self.online_auction)

        self.assertEqual(invoice.currency, "CAD")
        self.assertEqual(invoice.currency_symbol, "$")

    def test_currency_symbol_usd(self):
        """Test USD currency symbol"""
        user = User.objects.create_user(username="usd_user", password="testpassword")
        user.userdata.preferred_currency = "USD"
        user.userdata.save()

        lot = Lot.objects.create(
            lot_name="USD Lot",
            auction=None,
            quantity=1,
            user=user,
        )

        self.assertEqual(lot.currency_symbol, "$")

    def test_currency_symbol_gbp(self):
        """Test GBP currency symbol"""
        user = User.objects.create_user(username="gbp_user", password="testpassword")
        user.userdata.preferred_currency = "GBP"
        user.userdata.save()

        lot = Lot.objects.create(
            lot_name="GBP Lot",
            auction=None,
            quantity=1,
            user=user,
        )

        self.assertEqual(lot.currency_symbol, "£")

    def test_change_user_preferences_form_includes_currency(self):
        """Test that ChangeUserPreferencesForm includes preferred_currency field"""
        from .forms import ChangeUserPreferencesForm

        form = ChangeUserPreferencesForm(user=self.user, instance=self.user.userdata)
        self.assertIn("preferred_currency", form.fields)

    def test_preferences_view_can_change_currency(self):
        """Test that user can change their preferred currency via preferences page"""
        self.client.login(username="my_lot", password="testpassword")

        url = reverse("userpage", kwargs={"slug": self.user.username})
        response = self.client.get(url)
        self.assertEqual(response.status_code, 200)

        # Change currency to GBP
        url = reverse("preferences")
        response = self.client.post(
            url,
            {
                "preferred_currency": "GBP",
                "distance_unit": "mi",
                "email_visible": False,
                "show_ads": True,
                "email_me_about_new_auctions": True,
                "email_me_about_new_local_lots": True,
                "email_me_about_new_lots_ship_to_location": True,
                "email_me_when_people_comment_on_my_lots": True,
                "email_me_about_new_chat_replies": True,
                "email_me_about_new_in_person_auctions": True,
                "send_reminder_emails_about_joining_auctions": True,
                "username_visible": True,
                "share_lot_images": True,
                "auto_add_images": True,
                "push_notifications_when_lots_sell": False,
            },
            follow=True,
        )

        # Check that currency was changed
        self.user.userdata.refresh_from_db()
        self.assertEqual(self.user.userdata.preferred_currency, "GBP")

    def test_currency_symbol_eur(self):
        """Test EUR currency symbol"""
        user = User.objects.create_user(username="eur_user", password="testpassword")
        user.userdata.preferred_currency = "EUR"
        user.userdata.save()

        lot = Lot.objects.create(
            lot_name="EUR Lot",
            auction=None,
            quantity=1,
            user=user,
        )

        self.assertEqual(lot.currency_symbol, "€")

    def test_currency_symbol_jpy(self):
        """Test JPY currency symbol"""
        user = User.objects.create_user(username="jpy_user", password="testpassword")
        user.userdata.preferred_currency = "JPY"
        user.userdata.save()

        lot = Lot.objects.create(
            lot_name="JPY Lot",
            auction=None,
            quantity=1,
            user=user,
        )

        self.assertEqual(lot.currency_symbol, "¥")

    def test_currency_symbol_aud(self):
        """Test AUD currency symbol"""
        user = User.objects.create_user(username="aud_user", password="testpassword")
        user.userdata.preferred_currency = "AUD"
        user.userdata.save()

        lot = Lot.objects.create(
            lot_name="AUD Lot",
            auction=None,
            quantity=1,
            user=user,
        )

        self.assertEqual(lot.currency_symbol, "$")

    def test_currency_symbol_chf(self):
        """Test CHF currency symbol"""
        user = User.objects.create_user(username="chf_user", password="testpassword")
        user.userdata.preferred_currency = "CHF"
        user.userdata.save()

        lot = Lot.objects.create(
            lot_name="CHF Lot",
            auction=None,
            quantity=1,
            user=user,
        )

        self.assertEqual(lot.currency_symbol, "CHF")

    def test_currency_symbol_cny(self):
        """Test CNY currency symbol"""
        user = User.objects.create_user(username="cny_user", password="testpassword")
        user.userdata.preferred_currency = "CNY"
        user.userdata.save()

        lot = Lot.objects.create(
            lot_name="CNY Lot",
            auction=None,
            quantity=1,
            user=user,
        )

        self.assertEqual(lot.currency_symbol, "¥")

    def test_all_currency_choices_available(self):
        """Test that all 8 currencies are available in choices"""
        from .forms import ChangeUserPreferencesForm

        form = ChangeUserPreferencesForm(user=self.user, instance=self.user.userdata)
        currency_choices = [choice[0] for choice in form.fields["preferred_currency"].choices]

        expected_currencies = ["USD", "CAD", "GBP", "EUR", "JPY", "AUD", "CHF", "CNY"]
        for currency in expected_currencies:
            self.assertIn(currency, currency_choices)


class AuctionEmailFieldsTest(StandardTestCase):
    """Tests for the new auction email tracking fields and signal handling."""

    def test_new_online_auction_has_email_due_dates(self):
        """Test that a new online auction has email due dates set correctly."""
        user = User.objects.create_user(username="email_test_user", password="testpassword", email="email@example.com")
        future_end = timezone.now() + datetime.timedelta(days=7)
        future_start = timezone.now() + datetime.timedelta(hours=1)

        auction = Auction.objects.create(
            created_by=user,
            title="Email Test Auction",
            is_online=True,
            date_start=future_start,
            date_end=future_end,
        )

        # Welcome email should be due 24 hours after creation
        self.assertIsNotNone(auction.welcome_email_due)
        self.assertFalse(auction.welcome_email_sent)

        # Invoice email should be due 1 hour after auction end (for online auctions)
        self.assertIsNotNone(auction.invoice_email_due)
        self.assertFalse(auction.invoice_email_sent)

        # Follow-up email should be due 24 hours after auction end (for online auctions)
        self.assertIsNotNone(auction.followup_email_due)
        self.assertFalse(auction.followup_email_sent)

    def test_new_inperson_auction_has_invoice_marked_sent(self):
        """Test that a new in-person auction has invoice email marked as sent."""
        user = User.objects.create_user(
            username="inperson_test_user", password="testpassword", email="inperson@example.com"
        )
        future_start = timezone.now() + datetime.timedelta(hours=1)

        auction = Auction.objects.create(
            created_by=user,
            title="In-Person Test Auction",
            is_online=False,
            date_start=future_start,
        )

        # Invoice email should be marked as sent for in-person auctions
        self.assertTrue(auction.invoice_email_sent)

        # Follow-up email should be due 24 hours after auction start (for in-person auctions)
        self.assertIsNotNone(auction.followup_email_due)
        self.assertFalse(auction.followup_email_sent)

    def test_email_due_dates_updated_when_dates_change(self):
        """Test that email due dates are updated when auction dates change."""
        user = User.objects.create_user(username="date_change_user", password="testpassword", email="date@example.com")
        future_end = timezone.now() + datetime.timedelta(days=7)
        future_start = timezone.now() + datetime.timedelta(hours=1)

        auction = Auction.objects.create(
            created_by=user,
            title="Date Change Test Auction",
            is_online=True,
            date_start=future_start,
            date_end=future_end,
        )

        original_invoice_due = auction.invoice_email_due
        original_followup_due = auction.followup_email_due

        # Change the auction end date
        new_end = timezone.now() + datetime.timedelta(days=14)
        auction.date_end = new_end
        auction.save()

        # Refresh from database
        auction.refresh_from_db()

        # Invoice and follow-up due dates should be updated
        self.assertNotEqual(auction.invoice_email_due, original_invoice_due)
        self.assertNotEqual(auction.followup_email_due, original_followup_due)


class UserLocationUpdateTests(StandardTestCase):
    """Tests for updating user contact info and syncing to recent AuctionTOS records."""

    def setUp(self):
        super().setUp()
        # Create UserData for the user
        self.user_data, _ = UserData.objects.get_or_create(
            user=self.user,
            defaults={
                "phone_number": "555-1234",
                "address": "123 Old Street",
            },
        )
        self.user.first_name = "John"
        self.user.last_name = "Doe"
        self.user.save()

        # Set contact info on the online_tos
        self.online_tos.name = "John Doe"
        self.online_tos.phone_number = "555-1234"
        self.online_tos.address = "123 Old Street"
        self.online_tos.save()

        # Set contact info on the in_person_tos
        self.in_person_tos.name = "John Doe"
        self.in_person_tos.phone_number = "555-1234"
        self.in_person_tos.address = "123 Old Street"
        self.in_person_tos.save()

    def test_recent_auctiontos_updated_on_contact_change(self):
        """When a user updates their contact info, recent AuctionTOS records should be updated."""
        self.client.login(username="my_lot", password="testpassword")

        # Post updated contact info
        response = self.client.post(
            "/contact_info/",
            {
                "first_name": "Jane",
                "last_name": "Smith",
                "phone_number": "555-9999",
                "address": "456 New Avenue",
                "location": "",
                "location_coordinates": "",
                "club_affiliation": "",
                "club": "",
            },
            follow=True,
        )

        self.assertEqual(response.status_code, 200)

        # Refresh the AuctionTOS records from the database
        self.online_tos.refresh_from_db()
        self.in_person_tos.refresh_from_db()

        # Check that the AuctionTOS records were updated
        self.assertEqual(self.online_tos.name, "Jane Smith")
        self.assertEqual(self.online_tos.phone_number, "555-9999")
        self.assertEqual(self.online_tos.address, "456 New Avenue")

        self.assertEqual(self.in_person_tos.name, "Jane Smith")
        self.assertEqual(self.in_person_tos.phone_number, "555-9999")
        self.assertEqual(self.in_person_tos.address, "456 New Avenue")

    def test_auction_history_created_on_contact_update(self):
        """An AuctionHistory record should be created when contact info is updated."""
        self.client.login(username="my_lot", password="testpassword")

        # Clear existing history
        AuctionHistory.objects.filter(auction=self.online_auction).delete()

        # Post updated contact info
        self.client.post(
            "/contact_info/",
            {
                "first_name": "Jane",
                "last_name": "Smith",
                "phone_number": "555-9999",
                "address": "456 New Avenue",
                "location": "",
                "location_coordinates": "",
                "club_affiliation": "",
                "club": "",
            },
        )

        # Check that history was created
        history = AuctionHistory.objects.filter(
            auction=self.online_auction,
            user=self.user,
            applies_to="USERS",
        )
        self.assertTrue(history.exists())
        self.assertIn("Updated contact info", history.first().action)

    def test_old_auctiontos_not_updated(self):
        """AuctionTOS records older than 30 days should not be updated."""
        self.client.login(username="my_lot", password="testpassword")

        # Make the online_tos older than 30 days
        old_date = timezone.now() - datetime.timedelta(days=31)
        AuctionTOS.objects.filter(pk=self.online_tos.pk).update(createdon=old_date)
        self.online_tos.refresh_from_db()

        # Post updated contact info
        self.client.post(
            "/contact_info/",
            {
                "first_name": "Jane",
                "last_name": "Smith",
                "phone_number": "555-9999",
                "address": "456 New Avenue",
                "location": "",
                "location_coordinates": "",
                "club_affiliation": "",
                "club": "",
            },
        )

        # Refresh from database
        self.online_tos.refresh_from_db()
        self.in_person_tos.refresh_from_db()

        # Old TOS should not be updated
        self.assertEqual(self.online_tos.name, "John Doe")
        self.assertEqual(self.online_tos.phone_number, "555-1234")
        self.assertEqual(self.online_tos.address, "123 Old Street")

        # Recent TOS should be updated
        self.assertEqual(self.in_person_tos.name, "Jane Smith")
        self.assertEqual(self.in_person_tos.phone_number, "555-9999")
        self.assertEqual(self.in_person_tos.address, "456 New Avenue")

    def test_manually_added_auctiontos_not_updated(self):
        """AuctionTOS records that were manually added should not be updated."""
        self.client.login(username="my_lot", password="testpassword")

        # Mark the online_tos as manually added
        self.online_tos.manually_added = True
        self.online_tos.save()

        # Post updated contact info
        self.client.post(
            "/contact_info/",
            {
                "first_name": "Jane",
                "last_name": "Smith",
                "phone_number": "555-9999",
                "address": "456 New Avenue",
                "location": "",
                "location_coordinates": "",
                "club_affiliation": "",
                "club": "",
            },
        )

        # Refresh from database
        self.online_tos.refresh_from_db()
        self.in_person_tos.refresh_from_db()

        # Manually added TOS should not be updated
        self.assertEqual(self.online_tos.name, "John Doe")
        self.assertEqual(self.online_tos.phone_number, "555-1234")
        self.assertEqual(self.online_tos.address, "123 Old Street")

        # Non-manually added TOS should be updated
        self.assertEqual(self.in_person_tos.name, "Jane Smith")
        self.assertEqual(self.in_person_tos.phone_number, "555-9999")
        self.assertEqual(self.in_person_tos.address, "456 New Avenue")

    def test_update_message_shown_for_single_auction(self):
        """The form should show a message about updating a single auction."""
        self.client.login(username="my_lot", password="testpassword")

        # Make one TOS old and the other manually added
        old_date = timezone.now() - datetime.timedelta(days=31)
        AuctionTOS.objects.filter(pk=self.online_tos.pk).update(createdon=old_date)

        response = self.client.get("/contact_info/")
        self.assertEqual(response.status_code, 200)
        self.assertIn("auctiontos_update_message", response.context)
        # When there's only one auction, it shows the auction name, not "1 auction"
        self.assertIn(str(self.in_person_auction), response.context["auctiontos_update_message"])

    def test_update_message_shown_for_multiple_auctions(self):
        """The form should show a message about updating multiple auctions."""
        self.client.login(username="my_lot", password="testpassword")

        response = self.client.get("/contact_info/")
        self.assertEqual(response.status_code, 200)
        self.assertIn("auctiontos_update_message", response.context)
        self.assertIn("2 auctions", response.context["auctiontos_update_message"])

    def test_no_update_message_when_no_recent_auctiontos(self):
        """No message should be shown when there are no recent AuctionTOS records."""
        self.client.login(username="my_lot", password="testpassword")

        # Make all TOS old
        old_date = timezone.now() - datetime.timedelta(days=31)
        AuctionTOS.objects.filter(user=self.user).update(createdon=old_date)

        response = self.client.get("/contact_info/")
        self.assertEqual(response.status_code, 200)
        self.assertNotIn("auctiontos_update_message", response.context)

    def test_no_changes_if_info_same(self):
        """If contact info hasn't changed, no history should be created."""
        self.client.login(username="my_lot", password="testpassword")

        # Clear existing history
        AuctionHistory.objects.filter(auction=self.online_auction).delete()

        # Post the same contact info
        self.client.post(
            "/contact_info/",
            {
                "first_name": "John",
                "last_name": "Doe",
                "phone_number": "555-1234",
                "address": "123 Old Street",
                "location": "",
                "location_coordinates": "",
                "club_affiliation": "",
                "club": "",
            },
        )

        # Check that no history was created for the auctions
        history = AuctionHistory.objects.filter(
            auction=self.online_auction,
            applies_to="USERS",
        )
        self.assertEqual(history.count(), 0)


class LoadDemoDataTests(TestCase):
    """Tests for the load_demo_data management command"""

    @override_settings(DEBUG=True)
    def test_load_demo_data_with_debug_true(self):
        """Test that demo data loads successfully when DEBUG=True and no auctions exist"""
        from io import StringIO

        from django.core.management import call_command

        # Ensure no auctions exist
        Auction.objects.all().delete()

        # Call the command
        out = StringIO()
        call_command("load_demo_data", stdout=out)
        output = out.getvalue()

        # Check output messages
        self.assertIn("Loading demo data because DEBUG=True", output)
        self.assertIn("Demo data loaded successfully!", output)

        # Verify demo data was created
        self.assertTrue(Auction.objects.filter(title__contains="Demo").exists())
        auctions = Auction.objects.filter(title__contains="Demo")
        self.assertEqual(auctions.count(), 3)

        # Verify auction types
        self.assertTrue(auctions.filter(is_online=False).exists())  # In-person auction
        self.assertTrue(auctions.filter(is_online=True).exists())  # Online auctions

        # Verify pickup locations including mail shipping
        mail_locations = PickupLocation.objects.filter(pickup_by_mail=True)
        self.assertGreater(mail_locations.count(), 0)

        # Verify users were created
        self.assertTrue(User.objects.filter(username__contains="demo_").exists())

        # Verify lots were created
        self.assertTrue(Lot.objects.filter(lot_number__gte=90000).exists())

        # Verify some lots have winners (ended auction)
        lots_with_winners = Lot.objects.filter(lot_number__gte=90000, winner__isnull=False)
        self.assertGreater(lots_with_winners.count(), 0)

    @override_settings(DEBUG=True)
    def test_load_demo_data_skips_when_auctions_exist(self):
        """Test that demo data is not loaded when auctions already exist"""
        from io import StringIO

        from django.core.management import call_command

        # Create an auction to prevent demo data loading
        existing_auction = Auction.objects.create(
            title="Existing Auction",
            created_by=None,
            date_start=timezone.now(),
            date_end=timezone.now() + datetime.timedelta(days=1),
        )

        # Call the command
        out = StringIO()
        call_command("load_demo_data", stdout=out)
        output = out.getvalue()

        # Check output messages
        self.assertIn("Skipping demo data load", output)
        self.assertIn("auction(s) already exist", output)

        # Verify no demo auctions were created
        demo_auctions = Auction.objects.filter(title__contains="Demo")
        self.assertEqual(demo_auctions.count(), 0)

        # Verify original auction still exists
        self.assertTrue(Auction.objects.filter(pk=existing_auction.pk).exists())

    @override_settings(DEBUG=False)
    def test_load_demo_data_skips_when_debug_false(self):
        """Test that demo data is not loaded when DEBUG=False"""
        from io import StringIO

        from django.core.management import call_command

        # Ensure no auctions exist
        Auction.objects.all().delete()

        # Call the command
        out = StringIO()
        call_command("load_demo_data", stdout=out)
        output = out.getvalue()

        # Check output messages
        self.assertIn("Skipping demo data load - DEBUG=False", output)
        self.assertIn("production mode", output)

        # Verify no auctions were created
        self.assertEqual(Auction.objects.count(), 0)


class AdminReadonlyFieldsTests(StandardTestCase):
    """Test that admin readonly fields are properly configured"""

    def test_auction_admin_readonly_fields(self):
        """Test that AuctionAdmin has created_by as readonly"""
        from auctions.admin import AuctionAdmin

        admin_instance = AuctionAdmin(Auction, None)
        self.assertIn("created_by", admin_instance.readonly_fields)

    def test_auctiontos_admin_readonly_fields(self):
        """Test that AuctionTOSAdmin has user, auction, and pickup_location as readonly"""
        from auctions.admin import AuctionTOSAdmin

        admin_instance = AuctionTOSAdmin(AuctionTOS, None)
        self.assertIn("user", admin_instance.readonly_fields)
        self.assertIn("auction", admin_instance.readonly_fields)
        self.assertIn("pickup_location", admin_instance.readonly_fields)


<<<<<<< HEAD
class HelperFunctionsTestCase(StandardTestCase):
    """Test cases for helper_functions.py"""

    def test_get_currency_symbol_all_supported_currencies(self):
        """Test that all documented currency codes return correct symbols"""
        from auctions.helper_functions import get_currency_symbol

        # Test all documented currencies
        self.assertEqual(get_currency_symbol("USD"), "$")
        self.assertEqual(get_currency_symbol("CAD"), "$")
        self.assertEqual(get_currency_symbol("AUD"), "$")
        self.assertEqual(get_currency_symbol("GBP"), "£")
        self.assertEqual(get_currency_symbol("EUR"), "€")
        self.assertEqual(get_currency_symbol("JPY"), "¥")
        self.assertEqual(get_currency_symbol("CNY"), "¥")
        self.assertEqual(get_currency_symbol("CHF"), "CHF")

    def test_get_currency_symbol_unsupported_currency(self):
        """Test that unsupported currencies default to $"""
        from auctions.helper_functions import get_currency_symbol

        self.assertEqual(get_currency_symbol("XXX"), "$")
        self.assertEqual(get_currency_symbol(""), "$")
        self.assertEqual(get_currency_symbol("INVALID"), "$")

    def test_get_currency_symbol_case_sensitivity(self):
        """Test currency code case sensitivity - should be case sensitive"""
        from auctions.helper_functions import get_currency_symbol

        # Currency codes should be uppercase
        self.assertEqual(get_currency_symbol("usd"), "$")  # Will default to $ as lowercase not in map
        self.assertEqual(get_currency_symbol("Usd"), "$")  # Will default to $ as mixed case not in map

    def test_bin_data_with_numeric_values(self):
        """Test bin_data function with numeric field values"""
        from auctions.helper_functions import bin_data

        # Create test lots with numeric values
        for i in range(10):
            Lot.objects.create(
                lot_name=f"Test lot {i}",
                auction=self.online_auction,
                auctiontos_seller=self.online_tos,
                quantity=i + 1,
                winning_price=i * 10,
                active=False,
            )

        qs = Lot.objects.filter(auction=self.online_auction)
        # Test basic binning
        result = bin_data(qs, "winning_price", 5)
        self.assertEqual(len(result), 5)
        self.assertIsInstance(result, list)
        # All values should be integers
        for count in result:
            self.assertIsInstance(count, int)

    def test_bin_data_with_overflow(self):
        """Test bin_data with low and high overflow columns"""
        from auctions.helper_functions import bin_data

        # Create test lots with values outside the range
        for i in range(20):
            Lot.objects.create(
                lot_name=f"Test lot overflow {i}",
                auction=self.online_auction,
                auctiontos_seller=self.online_tos,
                quantity=1,
                winning_price=i * 10,
                active=False,
            )

        qs = Lot.objects.filter(auction=self.online_auction)
        result = bin_data(
            qs,
            "winning_price",
            5,
            start_bin=50,
            end_bin=100,
            add_column_for_low_overflow=True,
            add_column_for_high_overflow=True,
        )
        # Should have 5 bins + 2 overflow columns = 7 total
        self.assertEqual(len(result), 7)
        # First column should be low overflow (values < 50)
        self.assertGreater(result[0], 0)
        # Last column should be high overflow (values >= 100)
        self.assertGreater(result[-1], 0)

    def test_bin_data_with_labels_and_overflow(self):
        """Test bin_data with both labels and overflow columns"""
        from auctions.helper_functions import bin_data

        # Create test lots
        for i in range(15):
            Lot.objects.create(
                lot_name=f"Test lot labels overflow {i}",
                auction=self.online_auction,
                auctiontos_seller=self.online_tos,
                quantity=1,
                winning_price=i * 10,
                active=False,
            )

        qs = Lot.objects.filter(auction=self.online_auction)
        labels, data = bin_data(
            qs,
            "winning_price",
            3,
            start_bin=30,
            end_bin=90,
            add_column_for_low_overflow=True,
            add_column_for_high_overflow=True,
            generate_labels=True,
        )
        # Should have 3 bins + 2 overflow = 5 total
        self.assertEqual(len(labels), 5)
        self.assertEqual(len(data), 5)
        # First label should be "low overflow"
        self.assertEqual(labels[0], "low overflow")
        # Last label should be "high overflow"
        self.assertEqual(labels[-1], "high overflow")

    def test_bin_data_with_datetime_values(self):
        """Test bin_data with datetime field values"""
        from auctions.helper_functions import bin_data

        # Create test lots with different dates
        base_time = timezone.now() - datetime.timedelta(days=10)
        for i in range(10):
            lot = Lot.objects.create(
                lot_name=f"Test lot datetime {i}",
                auction=self.online_auction,
                auctiontos_seller=self.online_tos,
                quantity=1,
                active=False,
            )
            lot.date_posted = base_time + datetime.timedelta(days=i)
            lot.save()

        qs = Lot.objects.filter(auction=self.online_auction, lot_name__startswith="Test lot datetime")
        result = bin_data(qs, "date_posted", 5)
        self.assertEqual(len(result), 5)

    def test_bin_data_empty_queryset(self):
        """Test bin_data with empty queryset returns empty bins"""
        from auctions.helper_functions import bin_data

        qs = Lot.objects.filter(lot_name="NONEXISTENT")
        result = bin_data(qs, "winning_price", 5, start_bin=0, end_bin=100)
        # Should return 5 bins all with 0 count
        self.assertEqual(len(result), 5)
        self.assertEqual(sum(result), 0)

    def test_bin_data_invalid_field_raises_error(self):
        """Test bin_data with invalid field raises appropriate error"""
        from auctions.helper_functions import bin_data

        qs = Lot.objects.filter(auction=self.online_auction)
        # Should raise ValueError when field doesn't exist and can't be ordered
        with self.assertRaises(ValueError) as context:
            bin_data(qs, "nonexistent_field", 5)
        self.assertIn("start_bin and end_bin are required", str(context.exception))

    def test_bin_data_string_field_raises_error(self):
        """Test bin_data with string field raises appropriate error"""
        from auctions.helper_functions import bin_data

        # Create a lot with a string field
        Lot.objects.create(
            lot_name="String test",
            auction=self.online_auction,
            auctiontos_seller=self.online_tos,
            quantity=1,
            active=False,
        )

        qs = Lot.objects.filter(lot_name="String test")
        # Should raise ValueError when field is not datetime or numeric
        with self.assertRaises(ValueError) as context:
            bin_data(qs, "lot_name", 5)
        self.assertIn("needs to be either a datetime or an integer value", str(context.exception))

    def test_bin_data_single_bin(self):
        """Test bin_data with single bin works correctly"""
        from auctions.helper_functions import bin_data

        # Create test lots
        for i in range(5):
            Lot.objects.create(
                lot_name=f"Single bin test {i}",
                auction=self.online_auction,
                auctiontos_seller=self.online_tos,
                quantity=1,
                winning_price=i * 10,
                active=False,
            )

        qs = Lot.objects.filter(lot_name__startswith="Single bin test")
        result = bin_data(qs, "winning_price", 1)
        self.assertEqual(len(result), 1)
        # Note: Due to the >= comparison in bin_data, the max value (40) is excluded
        # and goes to high_overflow. So only 4 items (0,10,20,30) are in the bin.
        self.assertEqual(result[0], 4)

    def test_bin_data_zero_range(self):
        """Test bin_data behavior when start_bin equals end_bin"""
        from auctions.helper_functions import bin_data

        # Create test lots with same value
        for i in range(5):
            Lot.objects.create(
                lot_name=f"Zero range test {i}",
                auction=self.online_auction,
                auctiontos_seller=self.online_tos,
                quantity=1,
                winning_price=50,
                active=False,
            )

        qs = Lot.objects.filter(lot_name__startswith="Zero range test")
        # When start equals end, bin_size will be 0, which could cause division issues
        # This tests the function's handling of edge case
        result = bin_data(qs, "winning_price", 5, start_bin=50, end_bin=50)
        self.assertEqual(len(result), 5)


class ModelUtilityFunctionsTestCase(StandardTestCase):
    """Test cases for utility functions in models.py"""

    def test_median_value_odd_count(self):
        """Test median_value with odd number of items"""
        from auctions.models import median_value

        # Create test lots with different prices
        for i in range(5):
            Lot.objects.create(
                lot_name=f"Median test odd {i}",
                auction=self.online_auction,
                auctiontos_seller=self.online_tos,
                quantity=1,
                winning_price=i * 10,
                active=False,
            )

        qs = Lot.objects.filter(lot_name__startswith="Median test odd")
        result = median_value(qs, "winning_price")
        # With values 0, 10, 20, 30, 40, median should be 20
        self.assertEqual(result, 20)

    def test_median_value_even_count(self):
        """Test median_value with even number of items"""
        from auctions.models import median_value

        # Create test lots with different prices
        for i in range(6):
            Lot.objects.create(
                lot_name=f"Median test even {i}",
                auction=self.online_auction,
                auctiontos_seller=self.online_tos,
                quantity=1,
                winning_price=i * 10,
                active=False,
            )

        qs = Lot.objects.filter(lot_name__startswith="Median test even")
        result = median_value(qs, "winning_price")
        # With values 0, 10, 20, 30, 40, 50, median should be 30 (rounded from index 3)
        self.assertEqual(result, 30)

    def test_add_price_info_requires_lot_queryset(self):
        """Test that add_price_info only accepts Lot querysets"""
        from auctions.models import add_price_info

        # Should raise TypeError when not passed a Lot queryset
        with self.assertRaises(TypeError) as context:
            add_price_info(AuctionTOS.objects.all())
        self.assertIn("must be passed a queryset of the Lot model", str(context.exception))

    def test_add_price_info_sold_lot_calculations(self):
        """Test add_price_info calculates correctly for sold lots"""
        from auctions.models import add_price_info

        # Create a sold lot
        lot = Lot.objects.create(
            lot_name="Sold lot test",
            auction=self.online_auction,
            auctiontos_seller=self.online_tos,
            quantity=1,
            winning_price=100,
            auctiontos_winner=self.tosB,
            active=False,
        )

        qs = add_price_info(Lot.objects.filter(pk=lot.pk))
        annotated_lot = qs.first()

        # Should have the annotated fields
        self.assertTrue(hasattr(annotated_lot, "your_cut"))
        self.assertTrue(hasattr(annotated_lot, "club_cut"))
        self.assertTrue(hasattr(annotated_lot, "pre_register_discount"))

    def test_add_price_info_unsold_lot(self):
        """Test add_price_info for unsold lots"""
        from auctions.models import add_price_info

        # Create an unsold lot
        lot = Lot.objects.create(
            lot_name="Unsold lot test",
            auction=self.online_auction,
            auctiontos_seller=self.online_tos,
            quantity=1,
            winning_price=None,
            active=False,
        )

        qs = add_price_info(Lot.objects.filter(pk=lot.pk))
        annotated_lot = qs.first()

        # Unsold lots should have negative your_cut (unsold lot fee)
        self.assertLessEqual(annotated_lot.your_cut, 0)
        self.assertEqual(annotated_lot.club_cut, 0)

    def test_add_price_info_donation_lot(self):
        """Test add_price_info for donation lots"""
        from auctions.models import add_price_info

        # Create a donation lot
        lot = Lot.objects.create(
            lot_name="Donation lot test",
            auction=self.online_auction,
            auctiontos_seller=self.online_tos,
            quantity=1,
            winning_price=100,
            auctiontos_winner=self.tosB,
            donation=True,
            active=False,
        )

        qs = add_price_info(Lot.objects.filter(pk=lot.pk))
        annotated_lot = qs.first()

        # Donation lots should have 0 your_cut
        self.assertEqual(annotated_lot.your_cut, 0)

    def test_distance_to_sql_injection_protection(self):
        """Test distance_to function rejects SQL injection attempts"""
        from auctions.models import distance_to

        # Test with quotes in parameters - should raise TypeError
        with self.assertRaises(TypeError) as context:
            distance_to("45.5'", 90.0)
        self.assertIn("invalid character", str(context.exception))

        with self.assertRaises(TypeError) as context:
            distance_to(45.5, '90.0"')
        self.assertIn("invalid character", str(context.exception))

        with self.assertRaises(TypeError) as context:
            distance_to(45.5, 90.0, lat_field_name="latitude'; DROP TABLE--")
        self.assertIn("invalid character", str(context.exception))

    def test_distance_to_miles_vs_km(self):
        """Test distance_to returns correct SQL for miles vs kilometers"""
        from auctions.models import distance_to

        # Test miles (default)
        distance_miles = distance_to(40.7128, -74.0060)
        self.assertIsNotNone(distance_miles)

        # Test kilometers
        distance_km = distance_to(40.7128, -74.0060, unit="km")
        self.assertIsNotNone(distance_km)

    def test_find_image_with_user(self):
        """Test find_image prioritizes images from specific user"""
        from auctions.models import find_image

        # find_image requires images to be uploaded, which is restricted in tests
        # This test validates the function exists and handles basic inputs
        result = find_image("Test Lot", self.user, self.online_auction)
        # Should return None when no images exist
        self.assertIsNone(result)

    def test_add_tos_info_requires_auctiontos_queryset(self):
        """Test that add_tos_info only accepts AuctionTOS querysets"""
        from auctions.models import add_tos_info

        # Should raise TypeError when not passed an AuctionTOS queryset
        with self.assertRaises(TypeError) as context:
            add_tos_info(Lot.objects.all())
        self.assertIn("must be passed a queryset of the AuctionTOS model", str(context.exception))

    def test_add_tos_info_annotates_fields(self):
        """Test add_tos_info adds expected annotations"""
        from auctions.models import add_tos_info

        qs = add_tos_info(AuctionTOS.objects.filter(pk=self.online_tos.pk))
        annotated_tos = qs.first()

        # Check that annotations are present
        self.assertTrue(hasattr(annotated_tos, "lots_bid"))
        self.assertTrue(hasattr(annotated_tos, "lots_viewed"))
        self.assertTrue(hasattr(annotated_tos, "lots_won"))
        self.assertTrue(hasattr(annotated_tos, "lots_submitted"))
        self.assertTrue(hasattr(annotated_tos, "other_auctions"))
        self.assertTrue(hasattr(annotated_tos, "lots_outbid"))
        self.assertTrue(hasattr(annotated_tos, "account_age_days"))
        self.assertTrue(hasattr(annotated_tos, "has_ever_granted_permission"))

    def test_add_tos_info_permission_filtering(self):
        """Test add_tos_info respects permission flags"""
        from auctions.models import add_tos_info

        # Create a manually added user (no permission granted)
        manual_user = User.objects.create_user(
            username="manual_user", password="testpassword", email="manual@example.com"
        )
        manual_tos = AuctionTOS.objects.create(
            user=manual_user,
            auction=self.online_auction,
            pickup_location=self.location,
            manually_added=True,
        )

        qs = add_tos_info(AuctionTOS.objects.filter(pk=manual_tos.pk))
        annotated_tos = qs.first()

        # Manually added users without permission should have filtered data
        self.assertEqual(annotated_tos.lots_bid, 0)
        self.assertEqual(annotated_tos.lots_viewed, 0)

    def test_nearby_auctions_basic(self):
        """Test nearby_auctions returns auctions within distance"""
        from auctions.models import nearby_auctions

        # Set location for pickup location
        self.location.latitude = 40.7128
        self.location.longitude = -74.0060
        self.location.save()

        # Test with a location that should match
        auctions, distances = nearby_auctions(40.7128, -74.0060, distance=100)

        # Should return lists
        self.assertIsInstance(auctions, list)
        self.assertIsInstance(distances, list)
        self.assertEqual(len(auctions), len(distances))

    def test_nearby_auctions_return_slugs(self):
        """Test nearby_auctions can return just slugs"""
        from auctions.models import nearby_auctions

        # Set location for pickup location
        self.location.latitude = 40.7128
        self.location.longitude = -74.0060
        self.location.save()

        # Test return_slugs parameter
        slugs = nearby_auctions(40.7128, -74.0060, distance=100, return_slugs=True)

        # Should return list of slugs
        self.assertIsInstance(slugs, list)

    def test_nearby_auctions_filters_ignored(self):
        """Test nearby_auctions filters out ignored auctions for users"""
        from auctions.models import AuctionIgnore, nearby_auctions

        # Set location for pickup location
        self.location.latitude = 40.7128
        self.location.longitude = -74.0060
        self.location.save()

        # User ignores the auction
        AuctionIgnore.objects.create(user=self.user, auction=self.online_auction)

        # Should not return ignored auction for this user
        auctions, distances = nearby_auctions(40.7128, -74.0060, distance=100, user=self.user)

        auction_slugs = [a.slug for a in auctions]
        self.assertNotIn(self.online_auction.slug, auction_slugs)

    def test_nearby_auctions_filters_already_joined(self):
        """Test nearby_auctions can filter already joined auctions"""
        from auctions.models import nearby_auctions

        # Set location for pickup location
        self.location.latitude = 40.7128
        self.location.longitude = -74.0060
        self.location.save()

        # User already has TOS (joined)
        # Test with include_already_joined=False (default)
        auctions, distances = nearby_auctions(
            40.7128, -74.0060, distance=100, user=self.user, include_already_joined=False
        )

        # User has already joined online_auction, so it should be filtered out
        auction_slugs = [a.slug for a in auctions]
        self.assertNotIn(self.online_auction.slug, auction_slugs)

    def test_nearby_auctions_includes_joined_when_requested(self):
        """Test nearby_auctions includes joined auctions when flag is set"""
        from auctions.models import nearby_auctions

        # Set location for pickup location
        self.location.latitude = 40.7128
        self.location.longitude = -74.0060
        self.location.save()

        # Make the auction active/current
        self.online_auction.date_start = timezone.now() - datetime.timedelta(days=1)
        self.online_auction.date_end = timezone.now() + datetime.timedelta(days=1)
        self.online_auction.save()

        # Test with include_already_joined=True
        auctions, distances = nearby_auctions(
            40.7128, -74.0060, distance=100, user=self.user, include_already_joined=True
        )

        # Should include the auction even though user has TOS
        auction_slugs = [a.slug for a in auctions]
        self.assertIn(self.online_auction.slug, auction_slugs)


class FormsUtilityTestCase(TestCase):
    """Test cases for utility functions in forms.py"""

    def test_clean_summernote_short_html(self):
        """Test clean_summernote doesn't modify short HTML"""
        from auctions.forms import clean_summernote

        short_html = "<p>This is a short paragraph</p>"
        result = clean_summernote(short_html)
        self.assertEqual(result, short_html)

    def test_clean_summernote_long_html(self):
        """Test clean_summernote truncates long HTML"""
        from auctions.forms import clean_summernote

        # Create HTML longer than max_length
        long_html = "<p>" + "x" * 20000 + "</p>"
        result = clean_summernote(long_html, max_length=100)
        self.assertLessEqual(len(result), 100)

    def test_clean_summernote_preserves_br_tags(self):
        """Test clean_summernote preserves br tags when truncating"""
        from auctions.forms import clean_summernote

        # Create HTML with br tags
        html_with_br = "<p>Text<br/>More text<br />Even more</p>" + "x" * 20000
        result = clean_summernote(html_with_br, max_length=100)
        # br tags should be preserved in the output
        self.assertIn("<br", result)

    def test_clean_summernote_removes_other_tags_when_truncating(self):
        """Test clean_summernote removes non-br tags when truncating"""
        from auctions.forms import clean_summernote

        # Create HTML with various tags
        html = "<div><p><span>Text</span></p></div>" + "x" * 20000
        result = clean_summernote(html, max_length=100)
        # Should have removed tags but kept content
        self.assertNotIn("<div>", result)
        self.assertNotIn("<span>", result)

    def test_clean_summernote_empty_string(self):
        """Test clean_summernote handles empty string"""
        from auctions.forms import clean_summernote

        result = clean_summernote("")
        self.assertEqual(result, "")

    def test_clean_summernote_custom_max_length(self):
        """Test clean_summernote respects custom max_length parameter"""
        from auctions.forms import clean_summernote

        long_html = "x" * 1000
        result = clean_summernote(long_html, max_length=50)
        self.assertLessEqual(len(result), 50)


class TemplateTagsTestCase(TestCase):
    """Test cases for template tags"""

    def test_currency_symbol_filter(self):
        """Test currency_symbol template filter"""
        from auctions.templatetags.currency_filters import currency_symbol

        self.assertEqual(currency_symbol("USD"), "$")
        self.assertEqual(currency_symbol("GBP"), "£")
        self.assertEqual(currency_symbol("EUR"), "€")
        self.assertEqual(currency_symbol("JPY"), "¥")
        self.assertEqual(currency_symbol("CHF"), "CHF")
        self.assertEqual(currency_symbol("UNKNOWN"), "$")

    def test_format_price_filter_with_none(self):
        """Test format_price handles None values"""
        from auctions.templatetags.currency_filters import format_price

        result = format_price(None, "USD")
        self.assertEqual(result, "")

    def test_format_price_filter_usd(self):
        """Test format_price with USD currency"""
        from auctions.templatetags.currency_filters import format_price

        result = format_price(10.5, "USD")
        self.assertEqual(result, "$10.50")

    def test_format_price_filter_jpy(self):
        """Test format_price with JPY currency (no decimals)"""
        from auctions.templatetags.currency_filters import format_price

        result = format_price(1500.75, "JPY")
        self.assertEqual(result, "¥1500")

    def test_format_price_filter_chf(self):
        """Test format_price with CHF currency (space between symbol and amount)"""
        from auctions.templatetags.currency_filters import format_price

        result = format_price(25.50, "CHF")
        self.assertEqual(result, "CHF 25.50")

    def test_format_price_filter_invalid_value(self):
        """Test format_price with invalid price value"""
        from auctions.templatetags.currency_filters import format_price

        result = format_price("invalid", "USD")
        self.assertEqual(result, "$invalid")

    def test_convert_distance_none(self):
        """Test convert_distance with None value"""
        from auctions.templatetags.distance_filters import convert_distance

        result = convert_distance(None, None)
        self.assertIsNone(result)

    def test_convert_distance_zero(self):
        """Test convert_distance with zero distance"""
        from auctions.templatetags.distance_filters import convert_distance

        result = convert_distance(0, None)
        self.assertIsNone(result)

    def test_convert_distance_negative(self):
        """Test convert_distance with negative distance"""
        from auctions.templatetags.distance_filters import convert_distance

        user = User.objects.create_user(username="test_user", password="testpass")
        result = convert_distance(-10, user)
        self.assertIsNone(result)

    def test_convert_distance_miles_for_anonymous(self):
        """Test convert_distance returns miles for anonymous users"""
        from auctions.templatetags.distance_filters import convert_distance

        result = convert_distance(10, None)
        self.assertEqual(result, (10, "miles"))

    def test_convert_distance_miles_for_authenticated_user(self):
        """Test convert_distance returns miles for user with miles preference"""
        from auctions.templatetags.distance_filters import convert_distance

        user = User.objects.create_user(username="miles_user", password="testpass")
        user.userdata.distance_unit = "mi"
        user.userdata.save()

        result = convert_distance(10, user)
        self.assertEqual(result, (10, "miles"))

    def test_convert_distance_km_for_authenticated_user(self):
        """Test convert_distance converts to km for user with km preference"""
        from auctions.templatetags.distance_filters import MILES_TO_KM, convert_distance

        user = User.objects.create_user(username="km_user", password="testpass")
        user.userdata.distance_unit = "km"
        user.userdata.save()

        result = convert_distance(10, user)
        expected_km = int(round(10 * MILES_TO_KM))
        self.assertEqual(result, (expected_km, "km"))

    def test_convert_distance_invalid_string(self):
        """Test convert_distance with invalid string value"""
        from auctions.templatetags.distance_filters import convert_distance

        result = convert_distance("invalid", None)
        self.assertIsNone(result)

    def test_convert_distance_valid_string(self):
        """Test convert_distance with valid numeric string"""
        from auctions.templatetags.distance_filters import convert_distance

        result = convert_distance("15.5", None)
        self.assertEqual(result, (16, "miles"))  # Rounded

    def test_distance_display_filter(self):
        """Test distance_display template filter"""
        from auctions.templatetags.distance_filters import distance_display

        user = User.objects.create_user(username="display_user", password="testpass")
        user.userdata.distance_unit = "mi"
        user.userdata.save()

        result = distance_display(10, user)
        self.assertEqual(result, "10 miles")

    def test_distance_display_filter_none(self):
        """Test distance_display returns empty string for None"""
        from auctions.templatetags.distance_filters import distance_display

        result = distance_display(None, None)
        self.assertEqual(result, "")

    def test_distance_display_filter_zero(self):
        """Test distance_display returns empty string for zero"""
        from auctions.templatetags.distance_filters import distance_display

        result = distance_display(0, None)
        self.assertEqual(result, "")


class ContextProcessorsTestCase(TestCase):
    """Test cases for context processors"""

    def test_google_analytics_context(self):
        """Test google_analytics context processor returns expected keys"""
        from django.test import RequestFactory

        from auctions.context_processors import google_analytics

        factory = RequestFactory()
        request = factory.get("/")

        context = google_analytics(request)
        self.assertIn("GOOGLE_MEASUREMENT_ID", context)
        self.assertIn("GOOGLE_TAG_ID", context)
        self.assertIn("GOOGLE_ADSENSE_ID", context)

    def test_google_oauth_context(self):
        """Test google_oauth context processor returns expected keys"""
        from django.test import RequestFactory

        from auctions.context_processors import google_oauth

        factory = RequestFactory()
        request = factory.get("/")

        context = google_oauth(request)
        self.assertIn("GOOGLE_OAUTH_LINK", context)

    def test_theme_context_anonymous_user(self):
        """Test theme context processor for anonymous users"""
        from django.contrib.auth.models import AnonymousUser
        from django.test import RequestFactory

        from auctions.context_processors import theme

        factory = RequestFactory()
        request = factory.get("/")
        request.user = AnonymousUser()

        context = theme(request)
        self.assertIn("theme", context)
        self.assertIn("show_ads", context)
        self.assertEqual(context["show_ads"], False)  # Ads off for everyone

    def test_theme_context_authenticated_user(self):
        """Test theme context processor for authenticated users"""
        from django.test import RequestFactory

        from auctions.context_processors import theme

        factory = RequestFactory()
        request = factory.get("/")
        user = User.objects.create_user(username="theme_user", password="testpass")
        request.user = user

        context = theme(request)
        self.assertIn("theme", context)
        self.assertIn("show_ads", context)
        self.assertEqual(context["show_ads"], False)  # Ads off for everyone

    def test_add_tz_with_cookie(self):
        """Test add_tz context processor with timezone cookie"""
        from django.contrib.auth.models import AnonymousUser
        from django.test import RequestFactory

        from auctions.context_processors import add_tz

        factory = RequestFactory()
        request = factory.get("/")
        request.user = AnonymousUser()
        request.COOKIES = {"user_timezone": "America/Los_Angeles"}

        context = add_tz(request)
        self.assertEqual(context["user_timezone"], "America/Los_Angeles")
        self.assertTrue(context["user_timezone_set"])

    def test_add_tz_without_cookie(self):
        """Test add_tz context processor without timezone cookie"""
        from django.contrib.auth.models import AnonymousUser
        from django.test import RequestFactory

        from auctions.context_processors import add_tz

        factory = RequestFactory()
        request = factory.get("/")
        request.user = AnonymousUser()
        request.COOKIES = {}

        context = add_tz(request)
        self.assertEqual(context["user_timezone"], "America/New_York")  # Default
        self.assertFalse(context["user_timezone_set"])

    def test_add_tz_authenticated_user_with_saved_timezone(self):
        """Test add_tz uses saved timezone for authenticated users"""
        from django.test import RequestFactory

        from auctions.context_processors import add_tz

        factory = RequestFactory()
        request = factory.get("/")
        user = User.objects.create_user(username="tz_user", password="testpass")
        user.userdata.timezone = "Europe/London"
        user.userdata.save()
        request.user = user
        request.COOKIES = {}

        context = add_tz(request)
        self.assertEqual(context["user_timezone"], "Europe/London")

    def test_add_location_with_cookies(self):
        """Test add_location context processor with location cookies"""
        from django.contrib.auth.models import AnonymousUser
        from django.contrib.sessions.middleware import SessionMiddleware
        from django.test import RequestFactory

        from auctions.context_processors import add_location

        factory = RequestFactory()
        request = factory.get("/")
        request.user = AnonymousUser()
        request.COOKIES = {"latitude": "40.7128", "longitude": "-74.0060"}

        # Add session middleware
        middleware = SessionMiddleware(lambda x: x)
        middleware.process_request(request)
        request.session.save()

        context = add_location(request)
        self.assertTrue(context["has_user_location"])

    def test_add_location_without_cookies(self):
        """Test add_location context processor without location cookies"""
        from django.contrib.auth.models import AnonymousUser
        from django.contrib.sessions.middleware import SessionMiddleware
        from django.test import RequestFactory

        from auctions.context_processors import add_location

        factory = RequestFactory()
        request = factory.get("/")
        request.user = AnonymousUser()
        request.COOKIES = {}
        request.META = {}

        # Add session middleware
        middleware = SessionMiddleware(lambda x: x)
        middleware.process_request(request)
        request.session.save()

        context = add_location(request)
        self.assertFalse(context["has_user_location"])

    def test_add_location_saves_ip_for_authenticated_user(self):
        """Test add_location saves IP address for authenticated users"""
        from django.contrib.sessions.middleware import SessionMiddleware
        from django.test import RequestFactory

        from auctions.context_processors import add_location

        factory = RequestFactory()
        request = factory.get("/")
        user = User.objects.create_user(username="ip_user", password="testpass")
        request.user = user
        request.COOKIES = {}
        request.META = {"REMOTE_ADDR": "192.168.1.1"}

        # Add session middleware
        middleware = SessionMiddleware(lambda x: x)
        middleware.process_request(request)
        request.session.save()

        add_location(request)

        # Reload user data to check if IP was saved
        user.userdata.refresh_from_db()
        self.assertEqual(user.userdata.last_ip_address, "192.168.1.1")

    def test_add_location_handles_x_forwarded_for(self):
        """Test add_location handles X-Forwarded-For header"""
        from django.contrib.sessions.middleware import SessionMiddleware
        from django.test import RequestFactory

        from auctions.context_processors import add_location

        factory = RequestFactory()
        request = factory.get("/")
        user = User.objects.create_user(username="forwarded_user", password="testpass")
        request.user = user
        request.COOKIES = {}
        request.META = {
            "HTTP_X_FORWARDED_FOR": "10.0.0.1, 192.168.1.1",
            "REMOTE_ADDR": "192.168.1.1",
        }

        # Add session middleware
        middleware = SessionMiddleware(lambda x: x)
        middleware.process_request(request)
        request.session.save()

        add_location(request)

        # Should use first IP from X-Forwarded-For
        user.userdata.refresh_from_db()
        self.assertEqual(user.userdata.last_ip_address, "10.0.0.1")

    def test_dismissed_cookies_tos_with_cookie(self):
        """Test dismissed_cookies_tos with cookie present"""
        from django.contrib.auth.models import AnonymousUser
        from django.test import RequestFactory

        from auctions.context_processors import dismissed_cookies_tos

        factory = RequestFactory()
        request = factory.get("/")
        request.user = AnonymousUser()
        request.COOKIES = {"hide_tos_banner": "true"}

        context = dismissed_cookies_tos(request)
        self.assertTrue(context["hide_tos_banner"])

    def test_dismissed_cookies_tos_without_cookie(self):
        """Test dismissed_cookies_tos without cookie"""
        from django.contrib.auth.models import AnonymousUser
        from django.test import RequestFactory

        from auctions.context_processors import dismissed_cookies_tos

        factory = RequestFactory()
        request = factory.get("/")
        request.user = AnonymousUser()
        request.COOKIES = {}

        context = dismissed_cookies_tos(request)
        self.assertFalse(context["hide_tos_banner"])

    def test_dismissed_cookies_tos_authenticated_user(self):
        """Test dismissed_cookies_tos for authenticated user with dismissed flag"""
        from django.test import RequestFactory

        from auctions.context_processors import dismissed_cookies_tos

        factory = RequestFactory()
        request = factory.get("/")
        user = User.objects.create_user(username="tos_user", password="testpass")
        user.userdata.dismissed_cookies_tos = True
        user.userdata.save()
        request.user = user
        request.COOKIES = {}

        context = dismissed_cookies_tos(request)
        self.assertTrue(context["hide_tos_banner"])

    def test_site_config_context(self):
        """Test site_config context processor returns expected keys"""
        from django.test import RequestFactory

        from auctions.context_processors import site_config

        factory = RequestFactory()
        request = factory.get("/")

        context = site_config(request)
        self.assertIn("navbar_brand", context)
        self.assertIn("copyright_message", context)
        self.assertIn("enable_club_finder", context)
        self.assertIn("enable_help", context)
        self.assertIn("enable_promo_page", context)


class MiddlewareTestCase(TestCase):
    """Test cases for middleware"""

    def test_cross_origin_isolation_middleware_adds_headers(self):
        """Test CrossOriginIsolationMiddleware adds required headers"""
        from django.http import HttpResponse
        from django.test import RequestFactory

        from auctions.middleware import CrossOriginIsolationMiddleware

        factory = RequestFactory()
        request = factory.get("/")

        # Create a mock get_response that returns a simple response
        def get_response(request):
            return HttpResponse("OK")

        middleware = CrossOriginIsolationMiddleware(get_response)
        response = middleware(request)

        self.assertEqual(response["Cross-Origin-Opener-Policy"], "same-origin")
        self.assertEqual(response["Cross-Origin-Embedder-Policy"], "require-corp")
        self.assertEqual(response["Cross-Origin-Resource-Policy"], "cross-origin")


class ModelMethodsTestCase(StandardTestCase):
    """Test cases for specific model methods with complex logic"""

    def test_auction_fix_year_old_date(self):
        """Test Auction.fix_year corrects dates with years too far in the past"""
        old_date = timezone.now().replace(year=1990)
        fixed_date = self.online_auction.fix_year(old_date)

        # Should be corrected to current year
        self.assertEqual(fixed_date.year, timezone.now().year)

    def test_auction_fix_year_future_date(self):
        """Test Auction.fix_year corrects dates with years too far in the future"""
        future_date = timezone.now().replace(year=2099)
        fixed_date = self.online_auction.fix_year(future_date)

        # Should be corrected to current year
        self.assertEqual(fixed_date.year, timezone.now().year)

    def test_auction_fix_year_valid_date(self):
        """Test Auction.fix_year doesn't modify valid dates"""
        valid_date = timezone.now().replace(year=2025)
        fixed_date = self.online_auction.fix_year(valid_date)

        # Should remain unchanged
        self.assertEqual(fixed_date.year, 2025)

    def test_auction_fix_year_none_date(self):
        """Test Auction.fix_year handles None dates"""
        fixed_date = self.online_auction.fix_year(None)

        # Should return None
        self.assertIsNone(fixed_date)

    def test_auction_fix_year_custom_cutoffs(self):
        """Test Auction.fix_year with custom cutoff parameters"""
        date_2010 = timezone.now().replace(year=2010)

        # With default cutoffs (2000-2050), 2010 should be valid
        fixed_default = self.online_auction.fix_year(date_2010)
        self.assertEqual(fixed_default.year, 2010)

        # With custom cutoffs where 2010 is invalid
        fixed_custom = self.online_auction.fix_year(date_2010, low_cutoff=2015, high_cutoff=2040)
        self.assertEqual(fixed_custom.year, timezone.now().year)

    def test_auction_find_user_by_email(self):
        """Test Auction.find_user can find users by email"""
        # Set email on AuctionTOS (find_user searches AuctionTOS.email, not User.email)
        self.admin_online_tos.email = "test@example.com"
        self.admin_online_tos.save()

        result = self.online_auction.find_user(email="test@example.com")

        # Should find the AuctionTOS with this email
        self.assertIsNotNone(result)
        self.assertEqual(result.email, "test@example.com")

    def test_auction_find_user_by_name(self):
        """Test Auction.find_user can find users by name"""
        # Set a name for testing
        self.admin_online_tos.name = "John Doe"
        self.admin_online_tos.save()

        result = self.online_auction.find_user(name="John Doe")

        # Should find the user
        self.assertIsNotNone(result)

    def test_auction_find_user_no_params(self):
        """Test Auction.find_user returns None with no search params"""
        result = self.online_auction.find_user()

        # Should return None
        self.assertIsNone(result)

    def test_auction_find_user_exclude_pk(self):
        """Test Auction.find_user can exclude specific PKs"""
        # Set email on AuctionTOS
        self.admin_online_tos.email = "test@example.com"
        self.admin_online_tos.save()

        result = self.online_auction.find_user(email="test@example.com", exclude_pk=self.admin_online_tos.pk)

        # Should not find the excluded user (but there might be other users with same email)
        if result:
            self.assertNotEqual(result.pk, self.admin_online_tos.pk)

    def test_auction_soft_delete(self):
        """Test Auction.delete performs soft delete"""
        # NOTE: This tests the current behavior, but soft delete may have issues
        # If a lot is not properly archived, it could still appear in queries
        auction_pk = self.online_auction.pk
        self.online_auction.delete()

        # Auction should still exist but be marked deleted
        auction = Auction.objects.get(pk=auction_pk)
        self.assertTrue(auction.is_deleted)

    def test_pageview_merge_and_delete_duplicate_extends_time_range(self):
        """Test PageView.merge_and_delete_duplicate extends time range correctly"""
        from auctions.models import PageView

        # Create two PageView instances that are duplicates
        base_time = timezone.now()
        view1 = PageView.objects.create(
            user=self.user,
            lot_number=self.lot,
            date_start=base_time - datetime.timedelta(hours=2),
            date_end=base_time - datetime.timedelta(hours=1),
            total_time=3600,
            session_id="test_session",
        )
        view2 = PageView.objects.create(
            user=self.user,
            lot_number=self.lot,
            date_start=base_time - datetime.timedelta(hours=1),
            date_end=base_time,
            total_time=3600,
            session_id="test_session",
        )

        # Merge view2 into view1
        # Note: merge_and_delete_duplicate is a property with side effects (a code smell)
        # Accessing it triggers the merge operation
        _ = view1.merge_and_delete_duplicate  # noqa: F841

        # view1 should have extended time range and combined total_time
        view1.refresh_from_db()
        self.assertEqual(view1.total_time, 7200)  # 3600 + 3600

        # view2 should be deleted
        self.assertEqual(PageView.objects.filter(pk=view2.pk).count(), 0)

    def test_pageview_save_gets_location_from_ip(self):
        """Test PageView.save gets location from IP address"""
        from auctions.models import PageView

        # Create a PageView with known location
        PageView.objects.create(
            user=self.user,
            lot_number=self.lot,
            date_start=timezone.now(),
            ip_address="192.168.1.1",
            latitude=40.7128,
            longitude=-74.0060,
            session_id="session1",
        )

        # Create another PageView with same IP but no location
        new_view = PageView.objects.create(
            user=self.user,
            lot_number=self.lotB,
            date_start=timezone.now(),
            ip_address="192.168.1.1",
            session_id="session2",
        )

        # Should have inherited location from previous view with same IP
        self.assertEqual(new_view.latitude, 40.7128)
        self.assertEqual(new_view.longitude, -74.0060)

    def test_pageview_save_gets_location_from_userdata(self):
        """Test PageView.save gets location from UserData if no IP match"""
        from auctions.models import PageView

        # Set user location
        self.user.userdata.latitude = 51.5074
        self.user.userdata.longitude = -0.1278
        self.user.userdata.save()

        # Create PageView with new IP and no location
        new_view = PageView.objects.create(
            user=self.user,
            lot_number=self.lot,
            date_start=timezone.now(),
            ip_address="10.0.0.1",
            session_id="session3",
        )

        # Should have inherited location from userdata
        self.assertEqual(new_view.latitude, 51.5074)
        self.assertEqual(new_view.longitude, -0.1278)


class SignalLogicTestCase(StandardTestCase):
    """Test cases for signal handlers with complex date logic"""

    def test_auction_signal_swaps_start_end_if_reversed(self):
        """Test that auction signal swaps start/end dates if end is before start"""
        # Create auction with end before start
        auction = Auction.objects.create(
            created_by=self.user,
            title="Test reversed dates",
            date_start=timezone.now() + datetime.timedelta(days=7),
            date_end=timezone.now() + datetime.timedelta(days=1),
        )

        # Dates should be swapped by signal
        self.assertLess(auction.date_start, auction.date_end)

    def test_auction_signal_sets_default_end_date_for_online(self):
        """Test that auction signal sets default end date for online auctions"""
        start_date = timezone.now() + datetime.timedelta(days=1)
        auction = Auction.objects.create(
            created_by=self.user,
            title="Test default end",
            is_online=True,
            date_start=start_date,
        )

        # Should have end date set to 7 days after start
        expected_end = start_date + datetime.timedelta(days=7)
        self.assertEqual(auction.date_end.date(), expected_end.date())

    def test_auction_signal_sets_lot_submission_dates(self):
        """Test that auction signal sets lot submission dates if not provided"""
        start_date = timezone.now() + datetime.timedelta(days=7)
        end_date = start_date + datetime.timedelta(days=7)
        auction = Auction.objects.create(
            created_by=self.user,
            title="Test lot submission dates",
            is_online=True,
            date_start=start_date,
            date_end=end_date,
        )

        # Should have lot submission dates set
        self.assertIsNotNone(auction.lot_submission_start_date)
        self.assertIsNotNone(auction.lot_submission_end_date)
        # For online auctions, submission end should match auction end
        self.assertEqual(auction.lot_submission_end_date, auction.date_end)

    def test_auction_signal_fixes_bad_lot_submission_end_date(self):
        """Test that auction signal fixes lot submission end date if it's after auction end"""
        start_date = timezone.now() + datetime.timedelta(days=1)
        end_date = start_date + datetime.timedelta(days=7)
        bad_submission_end = end_date + datetime.timedelta(days=1)

        auction = Auction.objects.create(
            created_by=self.user,
            title="Test bad submission end",
            is_online=True,
            date_start=start_date,
            date_end=end_date,
            lot_submission_end_date=bad_submission_end,
        )

        # Should have corrected lot submission end date
        self.assertEqual(auction.lot_submission_end_date, auction.date_end)

    def test_auction_signal_sets_online_bidding_dates_for_in_person(self):
        """Test that auction signal sets online bidding dates for in-person auctions"""
        start_date = timezone.now() + datetime.timedelta(days=7)
        auction = Auction.objects.create(
            created_by=self.user,
            title="Test in-person with online bidding",
            is_online=False,
            date_start=start_date,
            online_bidding="allow",
        )

        # Should have online bidding dates set
        self.assertIsNotNone(auction.date_online_bidding_starts)
        self.assertIsNotNone(auction.date_online_bidding_ends)
        # Online bidding should end at auction start
        self.assertEqual(auction.date_online_bidding_ends, auction.date_start)

    def test_auction_signal_swaps_online_bidding_dates_if_reversed(self):
        """Test that auction signal swaps online bidding dates if reversed"""
        start_date = timezone.now() + datetime.timedelta(days=7)
        auction = Auction.objects.create(
            created_by=self.user,
            title="Test reversed online bidding dates",
            is_online=False,
            date_start=start_date,
            online_bidding="allow",
            date_online_bidding_starts=start_date,
            date_online_bidding_ends=start_date - datetime.timedelta(days=1),
        )

        # Dates should be swapped
        self.assertLess(auction.date_online_bidding_starts, auction.date_online_bidding_ends)


# NOTES ON POTENTIALLY BRITTLE BEHAVIOR FOUND DURING CODE REVIEW:
#
# 1. models.py - nearby_auctions() function (lines 81-86):
#    The elif block at lines 85-86 appears unreachable:
#      if user:
#          if user.is_authenticated and not include_already_joined:
#              locations = locations.exclude(auction__auctiontos__user=user)
#          locations = locations.exclude(auction__auctionignore__user=user)
#      elif user and not include_already_joined:  # <-- This condition cannot be True if line 81 was False
#          locations = locations.exclude(auction__auctiontos__user=user)
#    This may be dead code or a logic error. The condition should probably be:
#      elif not user.is_authenticated and not include_already_joined:
#
# 2. models.py - Auction.delete() method (line 953-955):
#    Performs soft delete by setting is_deleted=True. However, this doesn't prevent
#    related objects (lots, bids, etc.) from appearing in queries unless they explicitly
#    filter out deleted auctions. Consider adding CASCADE behavior or more comprehensive
#    archival logic.
#
# 3. helper_functions.py - bin_data() function (lines 69-71):
#    When start_bin equals end_bin, bin_size becomes 0, which could cause division by zero
#    issues at line 86. The current test verifies it doesn't crash, but the behavior
#    might not be intuitive (all values fall into high overflow).
#
# 4. forms.py - clean_summernote() function (line 57):
#    Uses a complex regex that preserves br tags but may have edge cases with
#    self-closing vs non-self-closing br tags (br vs br/). The regex (?!<br\s*/?>)<.*?>
#    should handle both, but this is worth monitoring.
#
# 5. signals.py - on_save_auction() (lines 76-89):
#    When updating an auction's end date, the signal updates lot end dates for active lots
#    without winners. However, this only happens if the auction end is at least 60 minutes
#    in the future. This 60-minute buffer could cause confusion if admins try to extend
#    an auction that's about to end - their changes won't propagate to lots.
#
# 6. models.py - distance_to() function (lines 244-246):
#    SQL injection protection is done via string checking for quotes. While this works,
#    it relies on string conversion which could have edge cases with unusual numeric types.
#    The test confirms it catches obvious attempts, but parameterized queries would be safer.
#
# 7. models.py - add_price_info() calculation (lines 103-191):
#    This is a complex nested Django ORM expression with many Case/When statements.
#    The logic for calculating seller cuts, club cuts, and fees has many branches depending
#    on club membership, donation status, refunds, etc. Any change to fee structure could
#    easily introduce bugs. The tests cover main cases but edge cases with multiple
#    conditions interacting may not be fully covered.
#
# 8. context_processors.py - add_location() (lines 50-80):
#    Saves user data (IP, location, timezone) on every request for authenticated users.
#    This could cause database write contention on high-traffic sites. Consider using
#    a cache or only updating when values change.
=======
class DuplicateAuctionTOSTests(StandardTestCase):
    """Test that duplicate AuctionTOS records don't cause MultipleObjectsReturned errors"""

    def test_duplicate_auction_tos_in_auction_detail_view(self):
        """Test that the auction detail view can handle duplicate AuctionTOS records"""
        # Create a duplicate AuctionTOS for the same user and auction
        AuctionTOS.objects.create(
            user=self.admin_user, auction=self.online_auction, pickup_location=self.location, is_admin=False
        )
        # Verify we now have 2 AuctionTOS records for this user/auction combination
        tos_count = AuctionTOS.objects.filter(user=self.admin_user, auction=self.online_auction).count()
        self.assertEqual(tos_count, 2)

        # This should not raise MultipleObjectsReturned error
        self.client.login(username="admin_user", password="testpassword")
        response = self.client.get(reverse("auction_main", kwargs={"slug": self.online_auction.slug}))
        self.assertEqual(response.status_code, 200)

    def test_duplicate_auction_tos_in_lot_list_view(self):
        """Test that the lot list view can handle duplicate AuctionTOS records"""
        # Create a duplicate AuctionTOS for the same user and auction
        AuctionTOS.objects.create(
            user=self.admin_user, auction=self.online_auction, pickup_location=self.location, is_admin=False
        )

        # This should not raise MultipleObjectsReturned error
        self.client.login(username="admin_user", password="testpassword")
        response = self.client.get(reverse("auction_lot_list", kwargs={"slug": self.online_auction.slug}))
        self.assertEqual(response.status_code, 200)

    def test_duplicate_auction_tos_in_lot_model_properties(self):
        """Test that Lot model properties can handle duplicate AuctionTOS records"""
        # Create a lot
        lot = Lot.objects.create(
            auction=self.online_auction,
            auctiontos_seller=self.admin_online_tos,
            lot_number=1,
            lot_name="Test Lot",
            quantity=1,
            reserve_price=10,
        )

        # Create a duplicate AuctionTOS for the same user and auction
        AuctionTOS.objects.create(
            user=self.admin_user, auction=self.online_auction, pickup_location=self.location, is_admin=False
        )

        # These properties should not raise MultipleObjectsReturned error
        tos_needed = lot.tos_needed
        location_as_object = lot.location_as_object

        # The properties should work correctly
        self.assertFalse(tos_needed)
        self.assertEqual(location_as_object, self.location)

    def test_duplicate_auction_tos_winner_location(self):
        """Test that winner_location property can handle duplicate AuctionTOS records"""
        # Create a lot with a winner
        lot = Lot.objects.create(
            auction=self.online_auction,
            auctiontos_seller=self.admin_online_tos,
            lot_number=1,
            lot_name="Test Lot",
            quantity=1,
            reserve_price=10,
            winner=self.user,
        )

        # Create TOS for the winner
        AuctionTOS.objects.create(user=self.user, auction=self.online_auction, pickup_location=self.location)

        # Create a duplicate AuctionTOS for the winner
        AuctionTOS.objects.create(user=self.user, auction=self.online_auction, pickup_location=self.location)

        # This should not raise MultipleObjectsReturned error
        winner_location = lot.winner_location
        self.assertEqual(winner_location, str(self.location))
>>>>>>> b2d7290f
<|MERGE_RESOLUTION|>--- conflicted
+++ resolved
@@ -6983,7 +6983,6 @@
         self.assertIn("pickup_location", admin_instance.readonly_fields)
 
 
-<<<<<<< HEAD
 class HelperFunctionsTestCase(StandardTestCase):
     """Test cases for helper_functions.py"""
 
@@ -8286,59 +8285,6 @@
         # Dates should be swapped
         self.assertLess(auction.date_online_bidding_starts, auction.date_online_bidding_ends)
 
-
-# NOTES ON POTENTIALLY BRITTLE BEHAVIOR FOUND DURING CODE REVIEW:
-#
-# 1. models.py - nearby_auctions() function (lines 81-86):
-#    The elif block at lines 85-86 appears unreachable:
-#      if user:
-#          if user.is_authenticated and not include_already_joined:
-#              locations = locations.exclude(auction__auctiontos__user=user)
-#          locations = locations.exclude(auction__auctionignore__user=user)
-#      elif user and not include_already_joined:  # <-- This condition cannot be True if line 81 was False
-#          locations = locations.exclude(auction__auctiontos__user=user)
-#    This may be dead code or a logic error. The condition should probably be:
-#      elif not user.is_authenticated and not include_already_joined:
-#
-# 2. models.py - Auction.delete() method (line 953-955):
-#    Performs soft delete by setting is_deleted=True. However, this doesn't prevent
-#    related objects (lots, bids, etc.) from appearing in queries unless they explicitly
-#    filter out deleted auctions. Consider adding CASCADE behavior or more comprehensive
-#    archival logic.
-#
-# 3. helper_functions.py - bin_data() function (lines 69-71):
-#    When start_bin equals end_bin, bin_size becomes 0, which could cause division by zero
-#    issues at line 86. The current test verifies it doesn't crash, but the behavior
-#    might not be intuitive (all values fall into high overflow).
-#
-# 4. forms.py - clean_summernote() function (line 57):
-#    Uses a complex regex that preserves br tags but may have edge cases with
-#    self-closing vs non-self-closing br tags (br vs br/). The regex (?!<br\s*/?>)<.*?>
-#    should handle both, but this is worth monitoring.
-#
-# 5. signals.py - on_save_auction() (lines 76-89):
-#    When updating an auction's end date, the signal updates lot end dates for active lots
-#    without winners. However, this only happens if the auction end is at least 60 minutes
-#    in the future. This 60-minute buffer could cause confusion if admins try to extend
-#    an auction that's about to end - their changes won't propagate to lots.
-#
-# 6. models.py - distance_to() function (lines 244-246):
-#    SQL injection protection is done via string checking for quotes. While this works,
-#    it relies on string conversion which could have edge cases with unusual numeric types.
-#    The test confirms it catches obvious attempts, but parameterized queries would be safer.
-#
-# 7. models.py - add_price_info() calculation (lines 103-191):
-#    This is a complex nested Django ORM expression with many Case/When statements.
-#    The logic for calculating seller cuts, club cuts, and fees has many branches depending
-#    on club membership, donation status, refunds, etc. Any change to fee structure could
-#    easily introduce bugs. The tests cover main cases but edge cases with multiple
-#    conditions interacting may not be fully covered.
-#
-# 8. context_processors.py - add_location() (lines 50-80):
-#    Saves user data (IP, location, timezone) on every request for authenticated users.
-#    This could cause database write contention on high-traffic sites. Consider using
-#    a cache or only updating when values change.
-=======
 class DuplicateAuctionTOSTests(StandardTestCase):
     """Test that duplicate AuctionTOS records don't cause MultipleObjectsReturned errors"""
 
@@ -8415,5 +8361,4 @@
 
         # This should not raise MultipleObjectsReturned error
         winner_location = lot.winner_location
-        self.assertEqual(winner_location, str(self.location))
->>>>>>> b2d7290f
+        self.assertEqual(winner_location, str(self.location))