import base64
import datetime
import hashlib
import hmac
import json
from decimal import Decimal

from django.contrib.auth.models import User
from django.core.files.uploadedfile import SimpleUploadedFile
from django.test import TestCase, TransactionTestCase, override_settings
from django.test.client import Client
from django.urls import reverse
from django.utils import timezone

from .models import (
    Auction,
    AuctionHistory,
    AuctionTOS,
    Bid,
    ChatSubscription,
    Invoice,
    InvoiceAdjustment,
    Lot,
    LotHistory,
    PickupLocation,
    UserData,
    UserLabelPrefs,
    add_price_info,
)


class StandardTestCase(TestCase):
    """This is a base class that sets up some common stuff so other tests can be run without needing to write a lot of boilplate code
    Give this class along with your view/model/etc., to ChatGPT and it can write the test subclass
    In general, make sure that AuctionTOS.is_admin=True users can do what they need, users without an AuctionTOS are blocked, no data leaks to non-admins and non-logged in users

    Tests can be run with with docker exec -it django python3 manage.py test

    Tests are also run automatically on commit by github actions
    """

    def endAuction(self):
        self.online_auction.date_end = timezone.now() - datetime.timedelta(days=2)
        self.online_auction.save()

    def setUp(self):
        time = timezone.now() - datetime.timedelta(days=2)
        timeStart = timezone.now() - datetime.timedelta(days=3)
        theFuture = timezone.now() + datetime.timedelta(days=3)
        self.admin_user = User.objects.create_user(
            username="admin_user", password="testpassword", email="test@example.com"
        )
        self.user = User.objects.create_user(username="my_lot", password="testpassword", email="test@example.com")
        self.user_with_no_lots = User.objects.create_user(
            username="no_lots", password="testpassword", email="asdf@example.com"
        )
        self.user_who_does_not_join = User.objects.create_user(
            username="no_joins", password="testpassword", email="zxcgv@example.com"
        )
        self.online_auction = Auction.objects.create(
            created_by=self.user,
            title="This auction is online",
            is_online=True,
            date_end=time,
            date_start=timeStart,
            winning_bid_percent_to_club=25,
            lot_entry_fee=2,
            unsold_lot_fee=10,
            tax=25,
        )
        self.in_person_auction = Auction.objects.create(
            created_by=self.user,
            title="This auction is in-person",
            is_online=False,
            date_end=time,
            date_start=timeStart,
            winning_bid_percent_to_club=25,
            lot_entry_fee=2,
            unsold_lot_fee=10,
            tax=25,
            buy_now="allow",
            reserve_price="allow",
            use_seller_dash_lot_numbering=True,
        )
        self.location = PickupLocation.objects.create(
            name="location", auction=self.online_auction, pickup_time=theFuture
        )
        self.in_person_location = PickupLocation.objects.create(
            name="location", auction=self.in_person_auction, pickup_time=theFuture
        )
        self.userB = User.objects.create_user(username="no_tos", password="testpassword")
        self.admin_online_tos = AuctionTOS.objects.create(
            user=self.admin_user, auction=self.online_auction, pickup_location=self.location, is_admin=True
        )
        self.admin_in_person_tos = AuctionTOS.objects.create(
            user=self.admin_user, auction=self.in_person_auction, pickup_location=self.in_person_location, is_admin=True
        )
        self.online_tos = AuctionTOS.objects.create(
            user=self.user, auction=self.online_auction, pickup_location=self.location
        )
        self.in_person_tos = AuctionTOS.objects.create(
            user=self.user, auction=self.in_person_auction, pickup_location=self.location
        )
        self.tosB = AuctionTOS.objects.create(
            user=self.userB, auction=self.online_auction, pickup_location=self.location
        )
        self.tosC = AuctionTOS.objects.create(
            user=self.user_with_no_lots, auction=self.online_auction, pickup_location=self.location
        )
        self.in_person_buyer = AuctionTOS.objects.create(
            user=self.user_with_no_lots,
            auction=self.in_person_auction,
            pickup_location=self.in_person_location,
            bidder_number="555",
        )
        self.lot = Lot.objects.create(
            lot_name="A test lot",
            auction=self.online_auction,
            auctiontos_seller=self.online_tos,
            quantity=1,
            winning_price=10,
            auctiontos_winner=self.tosB,
            active=False,
        )
        # no permission to save images by default, so this is a no-go
        # png_bytes = base64.b64decode(
        #     b"iVBORw0KGgoAAAANSUhEUgAAAAEAAAABCAYAAAAfFcSJAAAADUlEQVR4nGNgYGD4DwABBAEAH0KzMgAAAABJRU5ErkJggg=="
        # )
        # self.lot_image = LotImage.objects.create(
        #     lot_number=self.lot,
        #     image=SimpleUploadedFile("test.png", png_bytes, content_type="image/png"),
        #     is_primary=True,
        # )
        self.lotB = Lot.objects.create(
            lot_name="B test lot",
            auction=self.online_auction,
            auctiontos_seller=self.online_tos,
            quantity=1,
            winning_price=10,
            auctiontos_winner=self.tosB,
            active=False,
        )
        self.lotC = Lot.objects.create(
            lot_name="C test lot",
            auction=self.online_auction,
            auctiontos_seller=self.online_tos,
            quantity=1,
            winning_price=10,
            auctiontos_winner=self.tosB,
            active=False,
        )
        self.unsoldLot = Lot.objects.create(
            lot_name="Unsold lot",
            reserve_price=10,
            auction=self.online_auction,
            quantity=1,
            auctiontos_seller=self.online_tos,
            active=False,
        )
        self.invoice, c = Invoice.objects.get_or_create(auctiontos_user=self.online_tos)
        self.invoiceB, c = Invoice.objects.get_or_create(auctiontos_user=self.tosB)
        self.adjustment_add = InvoiceAdjustment.objects.create(
            adjustment_type="ADD", amount=10, notes="test", invoice=self.invoiceB
        )
        self.adjustment_discount = InvoiceAdjustment.objects.create(
            adjustment_type="DISCOUNT", amount=10, notes="test", invoice=self.invoiceB
        )
        self.adjustment_add_percent = InvoiceAdjustment.objects.create(
            adjustment_type="ADD_PERCENT",
            amount=10,
            notes="test",
            invoice=self.invoiceB,
        )
        self.adjustment_discount_percent = InvoiceAdjustment.objects.create(
            adjustment_type="DISCOUNT_PERCENT",
            amount=10,
            notes="test",
            invoice=self.invoiceB,
        )
        self.in_person_lot = Lot.objects.create(
            lot_name="another test lot",
            auction=self.in_person_auction,
            auctiontos_seller=self.admin_in_person_tos,
            quantity=1,
            custom_lot_number="101-1",
        )
        # TODO: stuff to add here:
        # a few more users and a userban or two
        # an online auction that hasn't started yet
        # an in-person auction that hasn't started yet
        # an online auction that's ended
        # an online auction with multiple pickup locations


class ViewLotTest(TestCase):
    def setUp(self):
        time = timezone.now() - datetime.timedelta(days=2)
        timeStart = timezone.now() - datetime.timedelta(days=3)
        theFuture = timezone.now() + datetime.timedelta(days=3)
        self.auction = Auction.objects.create(title="A test auction", date_end=time, date_start=timeStart)
        self.location = PickupLocation.objects.create(name="location", auction=self.auction, pickup_time=theFuture)
        self.user = User.objects.create_user(username="my_lot", password="testpassword")
        self.userB = User.objects.create_user(username="no_tos", password="testpassword")
        self.tos = AuctionTOS.objects.create(user=self.user, auction=self.auction, pickup_location=self.location)
        self.lot = Lot.objects.create(
            lot_name="A test lot",
            date_end=theFuture,
            reserve_price=5,
            auction=self.auction,
            user=self.user,
            quantity=1,
        )
        self.url = reverse("lot_by_pk", kwargs={"pk": self.lot.pk})
        # Create a user for the logged-in scenario
        self.userC = User.objects.create_user(username="testuser", password="testpassword")

    def test_non_logged_in_user(self):
        response = self.client.get(self.url)
        self.assertContains(response, ">sign in</a> to place bids.")

    def test_logged_in_user(self):
        # Log in the user
        self.client.login(username="testuser", password="testpassword")
        response = self.client.get(self.url)
        self.assertContains(response, "read the auction's rules and join the auction")

    def test_no_bidding_on_your_own_lots(self):
        # Log in the user
        self.client.login(username="my_lot", password="testpassword")
        response = self.client.get(self.url)
        self.assertContains(response, "You can't bid on your own lot")

    def test_with_tos_on_ended_lot(self):
        AuctionTOS.objects.create(user=self.userB, auction=self.auction, pickup_location=self.location)
        self.client.login(username="no_tos", password="testpassword")
        response = self.client.get(self.url)
        self.assertContains(response, "Bidding has ended on this lot")

    def test_with_tos_on_new_lot(self):
        AuctionTOS.objects.create(user=self.userB, auction=self.auction, pickup_location=self.location)
        self.client.login(username="no_tos", password="testpassword")
        lot = Lot.objects.filter(pk=self.lot.pk).first()
        lot.date_end = timezone.now() + datetime.timedelta(days=1)
        lot.save()
        response = self.client.get(self.url)
        self.assertContains(response, "This lot is very new")


class AuctionModelTests(TestCase):
    """Test for the auction model, duh"""

    def test_lots_in_auction_end_with_auction(self):
        time = timezone.now() - datetime.timedelta(days=2)
        timeStart = timezone.now() - datetime.timedelta(days=3)
        theFuture = timezone.now() + datetime.timedelta(days=3)
        auction = Auction.objects.create(title="A test auction", date_end=time, date_start=timeStart)
        user = User.objects.create(username="Test user")
        lot = Lot.objects.create(
            lot_name="A test lot",
            date_end=theFuture,
            reserve_price=5,
            auction=auction,
            user=user,
            quantity=1,
        )
        assert lot.ended is True

    def test_auction_start_and_end(self):
        timeStart = timezone.now() - datetime.timedelta(days=2)
        timeEnd = timezone.now() + datetime.timedelta(minutes=60)
        auction = Auction.objects.create(title="A test auction", date_end=timeEnd, date_start=timeStart)
        assert auction.closed is False
        assert auction.ending_soon is True
        assert auction.started is True


class LotModelTests(TestCase):
    def test_calculated_end_bidding_closed(self):
        """
        Lot.ended should return true if the bidding has closed
        """
        time = timezone.now() + datetime.timedelta(days=30)
        user = User.objects.create(username="Test user")
        testLot = Lot.objects.create(
            lot_name="A test lot",
            date_end=time,
            reserve_price=5,
            user=user,
            quantity=1,
        )
        assert testLot.ended is False

    def test_calculated_end_bidding_open(self):
        """
        Lot.ended should return false if the bidding is still open
        """
        time = timezone.now() - datetime.timedelta(days=1)
        user = User.objects.create(username="Test user")
        testLot = Lot.objects.create(
            lot_name="A test lot",
            date_end=time,
            reserve_price=5,
            user=user,
            quantity=1,
        )
        assert testLot.ended is True

    def test_lot_with_no_bids(self):
        time = timezone.now() + datetime.timedelta(days=30)
        user = User.objects.create(username="Test user")
        lot = Lot(
            lot_name="A lot with no bids",
            date_end=time,
            reserve_price=5,
            user=user,
        )
        assert lot.high_bid == 5

    def test_lot_with_one_bids(self):
        time = timezone.now() + datetime.timedelta(days=30)
        lotuser = User.objects.create(username="thisismylot")
        lot = Lot.objects.create(
            lot_name="A test lot",
            date_end=time,
            reserve_price=5,
            user=lotuser,
            quantity=1,
        )
        user = User.objects.create(username="Test user")
        Bid.objects.create(user=user, lot_number=lot, amount=10)
        assert lot.high_bidder.pk == user.pk
        assert lot.high_bid == 5

    def test_lot_with_two_bids(self):
        time = timezone.now() + datetime.timedelta(days=30)
        lotuser = User.objects.create(username="thisismylot")
        lot = Lot.objects.create(
            lot_name="A test lot",
            date_end=time,
            reserve_price=5,
            user=lotuser,
            quantity=1,
        )
        userA = User.objects.create(username="Test user")
        userB = User.objects.create(username="Test user B")
        Bid.objects.create(user=userA, lot_number=lot, amount=10)
        Bid.objects.create(user=userB, lot_number=lot, amount=6)
        assert lot.high_bidder.pk == userA.pk
        assert lot.high_bid == 7

    def test_lot_with_two_changing_bids(self):
        time = timezone.now() + datetime.timedelta(days=30)
        lotuser = User.objects.create(username="thisismylot")
        lot = Lot.objects.create(
            lot_name="A test lot",
            date_end=time,
            reserve_price=20,
            user=lotuser,
            quantity=6,
        )
        jeff = User.objects.create(username="Jeff")
        gary = User.objects.create(username="Gary")
        jeffBid = Bid.objects.create(user=jeff, lot_number=lot, amount=20)
        assert lot.high_bidder.pk == jeff.pk
        assert lot.high_bid == 20
        garyBid = Bid.objects.create(user=gary, lot_number=lot, amount=20)
        assert lot.high_bidder.pk == jeff.pk
        assert lot.high_bid == 20
        # check the order
        jeffBid.last_bid_time = timezone.now()
        jeffBid.save()
        assert lot.high_bidder.pk == gary.pk
        assert lot.high_bid == 20
        garyBid.amount = 30
        garyBid.save()
        assert lot.high_bidder.pk == gary.pk
        assert lot.high_bid == 21
        garyBid.last_bid_time = timezone.now()
        garyBid.save()
        assert lot.high_bidder.pk == gary.pk
        assert lot.high_bid == 21
        jeffBid.amount = 30
        jeffBid.last_bid_time = timezone.now()
        jeffBid.save()
        assert lot.high_bidder.pk == gary.pk
        assert lot.high_bid == 30

    def test_lot_with_tie_bids(self):
        time = timezone.now() + datetime.timedelta(days=30)
        tenDaysAgo = timezone.now() - datetime.timedelta(days=10)
        fiveDaysAgo = timezone.now() - datetime.timedelta(days=5)
        lotuser = User.objects.create(username="thisismylot")
        lot = Lot.objects.create(
            lot_name="A test lot",
            date_end=time,
            reserve_price=5,
            user=lotuser,
            quantity=1,
        )
        userA = User.objects.create(username="Late user")
        userB = User.objects.create(username="Early bird")
        bidA = Bid.objects.create(user=userA, lot_number=lot, amount=6)
        bidB = Bid.objects.create(user=userB, lot_number=lot, amount=6)
        bidA.last_bid_time = fiveDaysAgo
        bidA.save()
        bidB.last_bid_time = tenDaysAgo
        bidB.save()
        assert lot.high_bidder.pk == userB.pk
        assert lot.high_bid == 6
        assert lot.max_bid == 6

    def test_lot_with_three_and_two_tie_bids(self):
        time = timezone.now() + datetime.timedelta(days=30)
        tenDaysAgo = timezone.now() - datetime.timedelta(days=10)
        fiveDaysAgo = timezone.now() - datetime.timedelta(days=5)
        oneDaysAgo = timezone.now() - datetime.timedelta(days=1)
        lotuser = User.objects.create(username="thisismylot")
        lot = Lot.objects.create(
            lot_name="A test lot",
            date_end=time,
            reserve_price=5,
            user=lotuser,
            quantity=1,
        )
        userA = User.objects.create(username="Early bidder")
        userB = User.objects.create(username="First tie")
        userC = User.objects.create(username="Late tie")
        bidA = Bid.objects.create(user=userA, lot_number=lot, amount=5)
        bidB = Bid.objects.create(user=userB, lot_number=lot, amount=7)
        bidC = Bid.objects.create(user=userC, lot_number=lot, amount=7)
        bidA.last_bid_time = tenDaysAgo
        bidA.save()
        bidB.last_bid_time = fiveDaysAgo
        bidB.save()
        bidC.last_bid_time = oneDaysAgo
        bidC.save()
        assert lot.high_bidder.pk == userB.pk
        assert lot.high_bid == 7
        assert lot.max_bid == 7

    def test_lot_with_two_bids_one_after_end(self):
        time = timezone.now() + datetime.timedelta(days=30)
        afterEndTime = timezone.now() + datetime.timedelta(days=31)
        lotuser = User.objects.create(username="thisismylot")
        lot = Lot.objects.create(
            lot_name="A test lot",
            date_end=time,
            reserve_price=5,
            user=lotuser,
            quantity=1,
        )
        userA = User.objects.create(username="Test user")
        userB = User.objects.create(username="Test user B")
        bidA = Bid.objects.create(user=userA, lot_number=lot, amount=10)
        bidA.last_bid_time = afterEndTime
        bidA.save()
        Bid.objects.create(user=userB, lot_number=lot, amount=6)
        assert lot.high_bidder.pk == userB.pk
        assert lot.high_bid == 5

    def test_lot_with_one_bids_below_reserve(self):
        time = timezone.now() + datetime.timedelta(days=30)
        lotuser = User.objects.create(username="thisismylot")
        lot = Lot.objects.create(
            lot_name="A test lot",
            date_end=time,
            reserve_price=5,
            user=lotuser,
            quantity=1,
        )
        user = User.objects.create(username="Test user")
        Bid.objects.create(user=user, lot_number=lot, amount=2)
        assert lot.high_bidder is False
        assert lot.high_bid == 5


class ChatSubscriptionTests(TestCase):
    def test_chat_subscriptions(self):
        lotuser = User.objects.create(username="thisismylot")
        chatuser = User.objects.create(username="ichatonlots")
        my_lot = Lot.objects.create(
            lot_name="A test lot",
            date_end=timezone.now() + datetime.timedelta(days=30),
            reserve_price=5,
            user=lotuser,
            quantity=1,
        )
        my_lot_that_i_have_seen_all = Lot.objects.create(
            lot_name="seen all",
            date_end=timezone.now() + datetime.timedelta(days=30),
            reserve_price=5,
            user=lotuser,
            quantity=1,
        )
        someone_elses_lot = Lot.objects.create(
            lot_name="Another test lot",
            date_end=timezone.now() + datetime.timedelta(days=30),
            reserve_price=5,
            user=chatuser,
            quantity=1,
        )
        my_lot_that_is_unsubscribed = Lot.objects.create(
            lot_name="An unsubscribed lot",
            date_end=timezone.now() + datetime.timedelta(days=30),
            reserve_price=5,
            user=lotuser,
            quantity=1,
        )
        sub = ChatSubscription.objects.get(lot=my_lot, user=lotuser)
        sub.last_seen = timezone.now() + datetime.timedelta(minutes=15)
        sub.save()
        sub = ChatSubscription.objects.get(lot=my_lot_that_is_unsubscribed, user=lotuser)
        sub.unsubscribed = True
        sub.save()
        ChatSubscription.objects.create(lot=someone_elses_lot, user=lotuser)
        data = lotuser.userdata
        assert data.unnotified_subscriptions_count == 0
        ten_minutes_ago = timezone.now() - datetime.timedelta(minutes=10)
        ten_minutes_in_the_future = timezone.now() + datetime.timedelta(minutes=10)
        twenty_minutes_in_the_future = timezone.now() + datetime.timedelta(minutes=20)
        history = LotHistory.objects.create(
            user=chatuser,
            lot=my_lot_that_i_have_seen_all,
            message="a chat in the past",
            changed_price=False,
        )
        history.timestamp = ten_minutes_ago
        history.save()
        history = LotHistory.objects.create(
            user=chatuser,
            lot=my_lot,
            message="a chat in the past",
            changed_price=False,
        )
        history.timestamp = ten_minutes_ago
        history.save()
        assert data.subscriptions.count() == 3
        assert data.my_lot_subscriptions_count == 0
        assert data.other_lot_subscriptions_count == 0
        assert data.unnotified_subscriptions_count == 0
        history = LotHistory.objects.create(
            user=chatuser,
            lot=my_lot,
            message="a chat in the future",
            changed_price=False,
        )
        history.timestamp = ten_minutes_in_the_future
        history.save()
        assert data.unnotified_subscriptions_count == 0
        history = LotHistory.objects.create(
            user=chatuser,
            lot=my_lot,
            message="a chat in the far future",
            changed_price=False,
        )
        history.timestamp = twenty_minutes_in_the_future
        history.save()
        assert data.unnotified_subscriptions_count == 1
        history = LotHistory.objects.create(
            user=chatuser,
            lot=someone_elses_lot,
            message="a chat in the far future",
            changed_price=False,
        )
        history.timestamp = twenty_minutes_in_the_future
        history.save()
        assert data.other_lot_subscriptions_count == 1
        history = LotHistory.objects.create(
            user=chatuser,
            lot=someone_elses_lot,
            message="a chat in the far future",
            changed_price=False,
        )
        history.timestamp = twenty_minutes_in_the_future
        history.save()
        history = LotHistory.objects.create(
            user=chatuser,
            lot=someone_elses_lot,
            message="a chat in the far future",
            changed_price=False,
        )
        history.timestamp = twenty_minutes_in_the_future
        history.save()
        history = LotHistory.objects.create(
            user=chatuser,
            lot=my_lot_that_is_unsubscribed,
            message="a chat in the far future",
            changed_price=False,
        )
        history.timestamp = twenty_minutes_in_the_future
        history.save()
        assert data.my_lot_subscriptions_count == 1
        history = LotHistory.objects.create(
            user=chatuser,
            lot=my_lot_that_is_unsubscribed,
            message="a chat in the far future",
            changed_price=False,
        )
        history.timestamp = twenty_minutes_in_the_future
        history.save()
        history = LotHistory.objects.create(
            user=chatuser,
            lot=my_lot_that_is_unsubscribed,
            message="a chat in the far future",
            changed_price=False,
        )
        history.timestamp = twenty_minutes_in_the_future
        history.save()
        assert data.my_lot_subscriptions_count == 1
        assert data.other_lot_subscriptions_count == 1

    def test_own_messages_not_counted_as_unread(self):
        """Test that a user's own chat messages are not counted as unread"""
        # Create two users: lot owner and another user
        lot_owner = User.objects.create(username="lotowner")
        other_user = User.objects.create(username="otheruser")

        # Create a lot owned by other_user
        lot = Lot.objects.create(
            lot_name="Test lot for own messages",
            date_end=timezone.now() + datetime.timedelta(days=30),
            reserve_price=5,
            user=other_user,
            quantity=1,
        )

        # lot_owner creates a subscription to this lot
        subscription = ChatSubscription.objects.create(lot=lot, user=lot_owner)

        # Verify no unread messages initially
        lot_owner_data = lot_owner.userdata
        assert lot_owner_data.other_lot_subscriptions_count == 0
        assert lot_owner_data.unnotified_subscriptions_count == 0

        # other_user posts a message - this should count as unread for lot_owner
        future_time = timezone.now() + datetime.timedelta(minutes=5)
        history1 = LotHistory.objects.create(
            user=other_user,
            lot=lot,
            message="Message from other user",
            changed_price=False,
        )
        history1.timestamp = future_time
        history1.save()

        # Verify lot_owner sees this as unread
        assert lot_owner_data.other_lot_subscriptions_count == 1
        assert lot_owner_data.unnotified_subscriptions_count == 1

        # lot_owner posts their own message - this should NOT count as unread for lot_owner
        future_time2 = timezone.now() + datetime.timedelta(minutes=10)
        history2 = LotHistory.objects.create(
            user=lot_owner,
            lot=lot,
            message="Message from lot_owner themselves",
            changed_price=False,
        )
        history2.timestamp = future_time2
        history2.save()

        # lot_owner should still only see 1 unread (from other_user, not their own)
        assert lot_owner_data.other_lot_subscriptions_count == 1
        assert lot_owner_data.unnotified_subscriptions_count == 1

        # Mark subscription as seen
        subscription.last_seen = timezone.now() + datetime.timedelta(minutes=15)
        subscription.last_notification_sent = timezone.now() + datetime.timedelta(minutes=15)
        subscription.save()

        # Now there should be no unread messages
        assert lot_owner_data.other_lot_subscriptions_count == 0
        assert lot_owner_data.unnotified_subscriptions_count == 0


class InvoiceModelTests(StandardTestCase):
    def test_invoices(self):
        assert self.invoice.auction == self.online_auction

        assert self.invoiceB.flat_value_adjustments == 0
        assert self.invoiceB.percent_value_adjustments == 0

        assert self.invoiceB.total_sold == 0
        assert self.invoiceB.total_bought == 30
        assert self.invoiceB.subtotal == -30
        self.assertAlmostEqual(self.invoiceB.tax, Decimal(7.5))
        assert self.invoiceB.net == -37.5
        assert self.invoiceB.rounded_net == -37
        assert self.invoiceB.absolute_amount == 37
        assert self.invoiceB.lots_sold == 0
        assert self.invoiceB.lots_sold_successfully_count == 0
        assert self.invoiceB.unsold_lots == 0
        assert self.invoiceB.lots_bought == 3

        assert self.invoice.total_sold == 6.5
        assert self.invoice.total_bought == 0
        assert self.invoice.subtotal == 6.5
        assert self.invoice.tax == 0
        assert self.invoice.net == 6.5
        assert self.invoice.rounded_net == 7
        assert self.invoice.absolute_amount == 7
        assert self.invoice.lots_sold == 4
        assert self.invoice.lots_sold_successfully_count == 3
        assert self.invoice.unsold_lots == 1
        assert self.invoice.lots_bought == 0
        assert self.invoiceB.location == self.location
        assert self.invoiceB.contact_email == "test@example.com"
        assert self.invoiceB.is_online
        assert self.invoiceB.unsold_lot_warning == ""
        assert str(self.invoice) == f"{self.online_tos.name}'s invoice for {self.online_tos.auction}"

        # adjustments
        self.adjustment_add.amount = 0
        self.adjustment_add.save()
        assert self.invoiceB.net == -27.5
        self.adjustment_discount.amount = 0
        self.adjustment_discount.save()
        assert self.invoiceB.net == -37.5
        self.adjustment_add_percent.amount = 0
        self.adjustment_add_percent.save()
        assert self.invoiceB.net == -34.5
        self.adjustment_discount_percent.amount = 0
        self.adjustment_discount_percent.save()
        assert self.invoiceB.net == -37.5


class InvoiceCreateViewTests(StandardTestCase):
    """Test invoice creation view"""

    def test_invoice_create_success(self):
        """Test creating an invoice for a user without one"""
        # Create a new user without an invoice
        new_tos = AuctionTOS.objects.create(
            user=self.user_who_does_not_join,
            auction=self.online_auction,
            pickup_location=self.location,
        )

        # Ensure no invoice exists
        assert new_tos.invoice is None

        # Login as admin
        self.client.login(username="admin_user", password="testpassword")

        # Create invoice
        response = self.client.get(f"/invoices/create/{new_tos.pk}/")

        # Check redirect to invoice page
        assert response.status_code == 302

        # Verify invoice was created
        new_tos = AuctionTOS.objects.get(pk=new_tos.pk)
        assert new_tos.invoice is not None
        assert new_tos.invoice.auctiontos_user == new_tos
        assert new_tos.invoice.auction == self.online_auction

    def test_invoice_create_duplicate_handling(self):
        """Test that duplicate invoices are deleted and oldest is kept"""
        # Create a user with one invoice
        new_tos = AuctionTOS.objects.create(
            user=self.user_who_does_not_join,
            auction=self.online_auction,
            pickup_location=self.location,
        )

        # Create first invoice (oldest)
        first_invoice = Invoice.objects.create(auctiontos_user=new_tos, auction=self.online_auction)
        first_invoice_pk = first_invoice.pk

        # Create a duplicate invoice (newer)
        Invoice.objects.create(auctiontos_user=new_tos, auction=self.online_auction)

        # Verify both exist
        assert Invoice.objects.filter(auctiontos_user=new_tos).count() == 2

        # Login as admin
        self.client.login(username="admin_user", password="testpassword")

        # Try to create another invoice
        response = self.client.get(f"/invoices/create/{new_tos.pk}/")

        # Check redirect to existing invoice
        assert response.status_code == 302

        # Verify only one invoice remains (the oldest)
        assert Invoice.objects.filter(auctiontos_user=new_tos).count() == 1
        assert Invoice.objects.filter(auctiontos_user=new_tos).first().pk == first_invoice_pk

    def test_invoice_create_non_admin_denied(self):
        """Test that non-admins cannot create invoices"""
        # Create a new user without an invoice
        new_tos = AuctionTOS.objects.create(
            user=self.user_who_does_not_join,
            auction=self.online_auction,
            pickup_location=self.location,
        )

        # Login as non-admin user
        self.client.login(username=self.user_who_does_not_join.username, password="testpassword")

        # Try to create invoice
        response = self.client.get(f"/invoices/create/{new_tos.pk}/")

        # Check for permission error (403 or redirect)
        assert response.status_code in [302, 403]

        # Verify no invoice was created
        new_tos = AuctionTOS.objects.get(pk=new_tos.pk)
        assert new_tos.invoice is None


class InvoiceNotificationDueTests(StandardTestCase):
    """Test invoice notification due logic in views"""

    def test_invoice_status_to_ready_sets_notification_due(self):
        """Test that setting invoice to UNPAID (ready) sets notification due"""
        # Login as admin
        self.client.login(username="admin_user", password="testpassword")

        # Ensure invoice starts without notification due
        self.invoice.status = "DRAFT"
        self.invoice.invoice_notification_due = None
        self.invoice.save()

        # Set invoice to ready
        response = self.client.post(f"/api/payinvoice/{self.invoice.pk}/UNPAID")

        assert response.status_code == 200

        # Refresh from database
        self.invoice.refresh_from_db()

        # Check that notification_due was set
        assert self.invoice.status == "UNPAID"
        assert self.invoice.invoice_notification_due is not None
        # Should be set to ~15 seconds in the future
        assert self.invoice.invoice_notification_due > timezone.now()

    def test_invoice_status_to_paid_sets_notification_due(self):
        """Test that setting invoice to PAID sets notification due"""
        # Login as admin
        self.client.login(username="admin_user", password="testpassword")

        # Ensure invoice starts without notification due
        self.invoice.status = "UNPAID"
        self.invoice.invoice_notification_due = None
        self.invoice.save()

        # Set invoice to paid
        response = self.client.post(f"/api/payinvoice/{self.invoice.pk}/PAID")

        assert response.status_code == 200

        # Refresh from database
        self.invoice.refresh_from_db()

        # Check that notification_due was set
        assert self.invoice.status == "PAID"
        assert self.invoice.invoice_notification_due is not None
        # Should be set to ~15 seconds in the future
        assert self.invoice.invoice_notification_due > timezone.now()

    def test_invoice_status_to_open_clears_notification_due(self):
        """Test that setting invoice to DRAFT (open) clears notification due"""
        # Login as admin
        self.client.login(username="admin_user", password="testpassword")

        # Start with invoice that has notification due set
        self.invoice.status = "UNPAID"
        self.invoice.invoice_notification_due = timezone.now()
        self.invoice.save()

        # Set invoice back to draft
        response = self.client.post(f"/api/payinvoice/{self.invoice.pk}/DRAFT")

        assert response.status_code == 200

        # Refresh from database
        self.invoice.refresh_from_db()

        # Check that notification_due was cleared
        assert self.invoice.status == "DRAFT"
        assert self.invoice.invoice_notification_due is None


class LotPricesTests(TestCase):
    def setUp(self):
        time = timezone.now() - datetime.timedelta(days=2)
        timeStart = timezone.now() - datetime.timedelta(days=3)
        theFuture = timezone.now() + datetime.timedelta(days=3)
        self.user = User.objects.create_user(username="my_lot", password="testpassword", email="test@example.com")
        self.auction = Auction.objects.create(
            created_by=self.user,
            title="A test auction",
            date_end=time,
            date_start=timeStart,
            winning_bid_percent_to_club=25,
            lot_entry_fee=2,
            unsold_lot_fee=10,
            tax=25,
        )
        self.location = PickupLocation.objects.create(name="location", auction=self.auction, pickup_time=theFuture)
        self.userB = User.objects.create_user(username="no_tos", password="testpassword")
        self.tos = AuctionTOS.objects.create(user=self.user, auction=self.auction, pickup_location=self.location)
        self.tosB = AuctionTOS.objects.create(user=self.userB, auction=self.auction, pickup_location=self.location)
        self.lot = Lot.objects.create(
            lot_name="A test lot",
            auction=self.auction,
            auctiontos_seller=self.tos,
            quantity=1,
            winning_price=10,
            auctiontos_winner=self.tosB,
            active=False,
        )
        self.unsold_lot = Lot.objects.create(
            lot_name="Unsold lot",
            reserve_price=10,
            auction=self.auction,
            quantity=1,
            auctiontos_seller=self.tos,
            active=False,
        )
        self.sold_no_auction_lot = Lot.objects.create(
            lot_name="not in the auction",
            reserve_price=10,
            auction=None,
            quantity=1,
            user=self.user,
            active=False,
            winning_price=10,
            date_end=time,
        )
        self.unsold_no_auction_lot = Lot.objects.create(
            lot_name="unsold not in the auction",
            reserve_price=10,
            auction=None,
            quantity=1,
            user=self.user,
            active=True,
            date_end=time,
        )

    def test_lot_prices(self):
        lots = Lot.objects.all()
        lots = add_price_info(lots)

        lot = lots.filter(pk=self.lot.pk).first()
        assert lot.your_cut == 5.5
        unsold_lot = lots.filter(pk=self.unsold_lot.pk).first()
        assert unsold_lot.your_cut == -10
        sold_no_auction_lot = lots.filter(pk=self.sold_no_auction_lot.pk).first()
        assert sold_no_auction_lot.your_cut == 10
        unsold_no_auction_lot = lots.filter(pk=self.unsold_no_auction_lot.pk).first()
        assert unsold_no_auction_lot.your_cut == 0

        self.auction.winning_bid_percent_to_club = 50
        self.auction.winning_bid_percent_to_club_for_club_members = 0
        self.auction.save()
        lot = lots.filter(pk=self.lot.pk).first()
        assert lot.your_cut == 3.0
        unsold_lot = lots.filter(pk=self.unsold_lot.pk).first()
        assert unsold_lot.your_cut == -10

        self.tos.is_club_member = True
        self.tos.save()
        lot = lots.filter(pk=self.lot.pk).first()
        assert lot.your_cut == 10
        unsold_lot = lots.filter(pk=self.unsold_lot.pk).first()
        assert unsold_lot.your_cut == -10

        self.auction.winning_bid_percent_to_club_for_club_members = 50
        self.auction.pre_register_lot_discount_percent = 10
        self.auction.save()
        lot = lots.filter(pk=self.lot.pk).first()
        assert lot.your_cut == 5
        unsold_lot = lots.filter(pk=self.unsold_lot.pk).first()
        assert unsold_lot.your_cut == -10

        # lot is now pre-registered
        self.lot.user = self.user
        self.lot.added_by = self.user
        self.lot.save()
        lot = lots.filter(pk=self.lot.pk).first()
        assert lot.pre_register_discount == 10
        self.tos.is_club_member = False
        self.tos.save()
        # failing in tests, I believe due to sqlite, manual testing works in mariadb.
        # fixme by uncommenting below once tests have been moved to mariadb
        # assert lot.your_cut == 6
        self.tos.is_club_member = True
        self.tos.save()
        lot = lots.filter(pk=self.lot.pk).first()
        # fixme, same deal as the assert before this, see https://github.com/iragm/fishauctions/issues/165
        # assert lot.your_cut == 6
        self.lot.user = None
        self.lot.added_by = None
        self.lot.save()

        self.auction.lot_entry_fee_for_club_members = 1
        self.auction.save()
        lot = lots.filter(pk=self.lot.pk).first()
        assert lot.your_cut == 4
        unsold_lot = lots.filter(pk=self.unsold_lot.pk).first()
        assert unsold_lot.your_cut == -10

        self.lot.partial_refund_percent = 25
        self.lot.save()
        self.unsold_lot.partial_refund_percent = 25
        self.unsold_lot.save()

        lot = lots.filter(pk=self.lot.pk).first()
        assert lot.your_cut == 3.0
        unsold_lot = lots.filter(pk=self.unsold_lot.pk).first()
        assert unsold_lot.your_cut == -10

        self.lot.donation = True
        self.lot.save()
        lot = lots.filter(pk=self.lot.pk).first()
        assert lot.your_cut == 0

    def test_invoice_rounding(self):
        invoice, created = Invoice.objects.get_or_create(auctiontos_user=self.tos)
        assert invoice.rounded_net == -4
        self.auction.invoice_rounding = False
        self.auction.winning_bid_percent_to_club = 12
        self.auction.save()
        invoice, created = Invoice.objects.get_or_create(auctiontos_user=self.tos)
        assert invoice.net == invoice.rounded_net
        self.assertAlmostEqual(Decimal(invoice.rounded_net), Decimal(-3.2))


class LotRefundDialogTests(TestCase):
    def setUp(self):
        time = timezone.now() - datetime.timedelta(days=2)
        timeStart = timezone.now() - datetime.timedelta(days=3)
        theFuture = timezone.now() + datetime.timedelta(days=3)
        self.user = User.objects.create_user(username="testuser", password="testpassword")
        self.user2 = User.objects.create_user(username="testuser2", password="password")
        self.auction = Auction.objects.create(
            created_by=self.user,
            title="A test auction",
            date_end=time,
            date_start=timeStart,
            winning_bid_percent_to_club=25,
            lot_entry_fee=2,
            unsold_lot_fee=10,
            tax=25,
        )
        self.location = PickupLocation.objects.create(name="location", auction=self.auction, pickup_time=theFuture)
        self.seller = AuctionTOS.objects.create(
            user=self.user,
            auction=self.auction,
            pickup_location=self.location,
            bidder_number="145",
        )
        self.bidder = AuctionTOS.objects.create(
            user=self.user2,
            auction=self.auction,
            pickup_location=self.location,
            bidder_number="225",
        )
        self.lot = Lot.objects.create(
            custom_lot_number="123",
            lot_name="A test lot",
            auction=self.auction,
            auctiontos_seller=self.seller,
            quantity=1,
        )
        self.lot2 = Lot.objects.create(
            custom_lot_number="124",
            lot_name="Another test lot",
            auction=self.auction,
            auctiontos_seller=self.seller,
            quantity=1,
        )
        self.client = Client()
        self.client.login(username="testuser", password="testpassword")
        self.lot_not_in_auction = Lot.objects.create(
            lot_name="not in auction",
            quantity=1,
            reserve_price=10,
            user=self.user,
            active=True,
        )
        self.lot_url = reverse("lot_refund", kwargs={"pk": self.lot.pk})

    def test_lot_not_in_auction(self):
        response = self.client.get(reverse("lot_refund", kwargs={"pk": self.lot_not_in_auction.pk}))
        assert response.status_code == 404

    def test_get_lot_refund_dialog(self):
        response = self.client.get(self.lot_url)
        assert response.status_code == 200
        self.assertTemplateUsed(response, "auctions/generic_admin_form.html")

    def test_post_lot_refund_dialog(self):
        data = {"partial_refund_percent": 50, "banned": False}
        response = self.client.post(self.lot_url, data)
        assert response.status_code == 200
        self.assertContains(response, "<script>location.reload();</script>")

        # Check if the lot was updated
        updated_lot = Lot.objects.get(pk=self.lot.pk)
        assert updated_lot.partial_refund_percent == 50
        assert updated_lot.banned is False


class LotLabelViewTestCase(StandardTestCase):
    """Tests for the LotLabelView"""

    def setUp(self):
        super().setUp()
        self.url = reverse(
            "my_labels_by_username", kwargs={"slug": self.online_auction.slug, "username": self.user.username}
        )

    def assert_message_contains(self, response, expected_text, should_exist=True):
        """Helper method to check if a message contains expected text."""
        messages_list = list(response.wsgi_request._messages)
        found = any(expected_text in str(message) for message in messages_list)
        if should_exist:
            assert found, f"Expected message containing '{expected_text}', got: {[str(m) for m in messages_list]}"
        else:
            assert not found, (
                f"Should not have message containing '{expected_text}', got: {[str(m) for m in messages_list]}"
            )

    def test_user_can_print_own_labels(self):
        """Test that a regular user can print their own labels."""
        self.client.login(username=self.user, password="testpassword")
        self.endAuction()
        response = self.client.get(self.url)
        # messages = list(response.wsgi_request._messages)
        assert response.status_code == 200
        # note that weasyprint currently requires pydyf==0.8.0 in requirements.txt
        assert "attachment;filename=" in response.headers["Content-Disposition"]

    def test_small_labels(self):
        user_label_prefs, created = UserLabelPrefs.objects.get_or_create(user=self.user)
        user_label_prefs.preset = "sm"
        user_label_prefs.save()
        self.client.login(username=self.user, password="testpassword")
        response = self.client.get(self.url)
        assert response.status_code == 200
        assert "attachment;filename=" in response.headers["Content-Disposition"]

    def test_thermal_labels(self):
        """Test that a regular user can print their own labels."""
        # If this test is failing, it's likely that the issue is not in this code, but in a library
        # thermal labels cause a 'Paragraph' object has no attribute 'blPara' error
        # See https://github.com/virantha/pypdfocr/issues/80
        # This is the reason we are using a hacked version of platypus/paragraph.py in python_file_hack.sh
        user_label_prefs, created = UserLabelPrefs.objects.get_or_create(user=self.user)
        user_label_prefs.preset = "thermal_sm"
        user_label_prefs.save()
        self.client.login(username=self.user, password="testpassword")
        response = self.client.get(self.url)
        assert response.status_code == 200
        assert "attachment;filename=" in response.headers["Content-Disposition"]

    def test_thermal_labels_capped_at_100(self):
        """Test that thermal labels are capped at 100 per PDF."""
        # Create 150 lots for testing the cap
        for i in range(150):
            Lot.objects.create(
                lot_name=f"Test lot {i}",
                auction=self.online_auction,
                auctiontos_seller=self.online_tos,
                quantity=1,
                winning_price=10,
                auctiontos_winner=self.tosB,
                active=False,
            )

        user_label_prefs, created = UserLabelPrefs.objects.get_or_create(user=self.user)
        user_label_prefs.preset = "thermal_sm"
        user_label_prefs.save()
        self.client.login(username=self.user, password="testpassword")
        self.endAuction()
        response = self.client.get(self.url)

        assert response.status_code == 200
        assert "attachment;filename=" in response.headers["Content-Disposition"]

        # Check that a warning message was added about the 100 label cap
        self.assert_message_contains(response, "100 labels")
        self.assert_message_contains(response, "Print unprinted labels")

    def test_thermal_very_sm_labels_capped_at_100(self):
        """Test that thermal_very_sm labels are also capped at 100 per PDF."""
        # Create 120 lots for testing the cap
        for i in range(120):
            Lot.objects.create(
                lot_name=f"Test lot {i}",
                auction=self.online_auction,
                auctiontos_seller=self.online_tos,
                quantity=1,
                winning_price=10,
                auctiontos_winner=self.tosB,
                active=False,
            )

        user_label_prefs, created = UserLabelPrefs.objects.get_or_create(user=self.user)
        user_label_prefs.preset = "thermal_very_sm"
        user_label_prefs.save()
        self.client.login(username=self.user, password="testpassword")
        self.endAuction()
        response = self.client.get(self.url)

        assert response.status_code == 200
        assert "attachment;filename=" in response.headers["Content-Disposition"]

        # Check that a warning message was added about the 100 label cap
        self.assert_message_contains(response, "100 labels")
        self.assert_message_contains(response, "Print unprinted labels")

    def test_non_thermal_labels_not_capped(self):
        """Test that non-thermal labels are NOT capped at 100."""
        # Create 150 lots for testing
        for i in range(150):
            Lot.objects.create(
                lot_name=f"Test lot {i}",
                auction=self.online_auction,
                auctiontos_seller=self.online_tos,
                quantity=1,
                winning_price=10,
                auctiontos_winner=self.tosB,
                active=False,
            )

        user_label_prefs, created = UserLabelPrefs.objects.get_or_create(user=self.user)
        user_label_prefs.preset = "lg"  # Non-thermal preset
        user_label_prefs.save()
        self.client.login(username=self.user, password="testpassword")
        self.endAuction()
        response = self.client.get(self.url)

        assert response.status_code == 200
        assert "attachment;filename=" in response.headers["Content-Disposition"]

        # Check that NO warning message was added
        self.assert_message_contains(response, "100 labels", should_exist=False)

    def test_non_admin_cannot_print_others_labels(self):
        """Test that a non-admin user cannot print labels for other users."""
        self.client.login(username="no_tos", password="testpassword")
        response = self.client.get(self.url)
        assert response.status_code == 302
        messages = list(response.wsgi_request._messages)
        assert str(messages[0]) == "Your account doesn't have permission to view this page."

    def test_cannot_print_if_not_joined_auction(self):
        """Test that a user cannot print labels if they haven't joined the auction."""
        self.client.login(username=self.user_who_does_not_join.username, password="testpassword")
        url = reverse("print_my_labels", kwargs={"slug": self.online_auction.slug})
        response = self.client.get(url)
        assert response.status_code == 302
        self.assertRedirects(response, self.online_auction.get_absolute_url())
        messages = list(response.wsgi_request._messages)
        assert (
            str(messages[0])
            == "You haven't joined this auction yet.  You need to join this auction and add lots before you can print labels."
        )

    def test_no_printable_lots(self):
        self.client.login(username=self.user_with_no_lots.username, password="testpassword")
        response = self.client.get(self.url)
        assert response.status_code == 302


class UpdateLotPushNotificationsViewTestCase(StandardTestCase):
    def get_url(self):
        return reverse("enable_notifications")

    def test_anonymous_user(self):
        response = self.client.get(self.get_url())
        assert response.status_code == 302
        response = self.client.post(self.get_url())
        assert response.status_code == 302

    def test_logged_in_user(self):
        self.client.login(username=self.user_who_does_not_join.username, password="testpassword")
        response = self.client.get(self.get_url())
        assert response.status_code == 405
        response = self.client.post(self.get_url())
        assert response.status_code == 200
        userdata = UserData.objects.get(user=self.user_who_does_not_join)
        assert userdata.push_notifications_when_lots_sell is True


class DynamicSetLotWinnerViewTestCase(StandardTestCase):
    def get_url(self):
        return reverse("auction_lot_winners_dynamic", kwargs={"slug": self.in_person_auction.slug})

    def test_anonymous_user(self):
        response = self.client.get(self.get_url())
        assert response.status_code == 302  # Redirect to login
        response = self.client.post(self.get_url())
        assert response.status_code == 302  # Redirect to login

    def test_non_admin_user(self):
        self.client.login(username=self.user_who_does_not_join.username, password="testpassword")
        response = self.client.get(self.get_url())
        assert response.status_code == 403
        response = self.client.post(self.get_url())
        assert response.status_code == 403

    def test_admin_user(self):
        self.client.login(username=self.admin_user.username, password="testpassword")
        response = self.client.get(self.get_url())
        assert response.status_code == 200
        response = self.client.post(
            self.get_url(), data={"lot": "101-1", "price": "5", "winner": "555", "action": "validate"}
        )
        data = response.json()
        assert data.get("price") == "valid"
        assert data.get("winner") == "valid"
        assert data.get("lot") == "valid"

        self.in_person_lot.reserve_price = 10
        self.in_person_lot.save()
        response = self.client.post(
            self.get_url(), data={"lot": "101-1", "price": "5", "winner": "556", "action": "validate"}
        )
        data = response.json()
        assert data.get("price") != "valid"
        assert data.get("winner") != "valid"
        assert data.get("lot") == "valid"

        response = self.client.post(self.get_url(), data={"lot": "102-1", "action": "validate"})
        data = response.json()
        assert data.get("lot") != "valid"

        response = self.client.post(
            self.get_url(), data={"lot": "101-1", "price": "10", "winner": "555", "action": "save"}
        )
        data = response.json()
        assert data.get("price") == "valid"
        assert data.get("winner") == "valid"
        assert data.get("lot") == "valid"
        assert data.get("last_sold_lot_number") == "101-1"
        assert data.get("success_message") is not None

        lot = Lot.objects.filter(pk=self.in_person_lot.pk).first()
        assert lot.winning_price == 10
        assert lot.auctiontos_winner is not None

        response = self.client.post(
            self.get_url(), data={"lot": "101-1", "price": "10", "winner": "555", "action": "validate"}
        )
        data = response.json()
        assert data.get("lot") != "valid"

        invoice, created = Invoice.objects.get_or_create(auctiontos_user=self.in_person_lot.auctiontos_seller)
        invoice.status = "UNPAID"
        invoice.save()

        self.in_person_lot.auctiontos_winner = None
        self.in_person_lot.winning_price = None

        response = self.client.post(
            self.get_url(), data={"lot": "101-1", "price": "10", "winner": "555", "action": "save"}
        )
        data = response.json()
        assert data.get("lot") != "valid"
        assert self.in_person_lot.auctiontos_winner is None
        assert self.in_person_lot.winning_price is None

        response = self.client.post(
            self.get_url(), data={"lot": "101-1", "price": "7", "winner": "555", "action": "force_save"}
        )
        data = response.json()
        assert data.get("lot") == "valid"

        lot = Lot.objects.filter(pk=self.in_person_lot.pk).first()
        assert lot.winning_price == 7
        assert lot.auctiontos_winner is not None

        Bid.objects.create(user=self.admin_user, lot_number=self.in_person_lot, amount=100)
        self.in_person_auction.online_bidding == "allow"
        self.in_person_auction.save()
        invoice.status = "OPEN"
        invoice.save()

        lot = Lot.objects.filter(pk=self.in_person_lot.pk).first()
        lot.winning_price = None
        lot.auctiontos_winner = None
        lot.winner = None
        lot.save()

        response = self.client.post(
            self.get_url(), data={"lot": "101-1", "price": "10", "winner": "555", "action": "validate"}
        )
        data = response.json()
        assert data.get("price") != "valid"
        assert data.get("winner") != "valid"

        Lot.objects.create(
            lot_name="dupe",
            auction=self.in_person_auction,
            auctiontos_seller=self.admin_in_person_tos,
            quantity=1,
            custom_lot_number="101-1",
        )
        response = self.client.post(
            self.get_url(), data={"lot": "101-1", "price": "10", "winner": "555", "action": "validate"}
        )
        data = response.json()
        assert "Multiple" in data.get("lot")


class AlternativeSplitLabelTests(StandardTestCase):
    """Test the alternative_split_label field"""

    def test_custom_label(self):
        """Test that a custom label can be set"""
        self.online_auction.alternative_split_label = "supporter"
        self.online_auction.save()
        auction = Auction.objects.get(pk=self.online_auction.pk)
        assert auction.alternative_split_label == "supporter"

    def test_label_in_csv_export_header(self):
        """Test that the custom label appears in CSV export header"""
        self.online_auction.alternative_split_label = "patron"
        self.online_auction.save()
        self.client.force_login(self.admin_user)
        response = self.client.get(reverse("user_list", kwargs={"slug": self.online_auction.slug}))
        assert response.status_code == 200
        content = response.content.decode("utf-8")
        assert "Patron" in content
        assert "Club member" not in content


class AuctionHistoryTests(StandardTestCase):
    """Test that auction history is properly tracked for lot operations and user joins"""

    def test_lot_edit_creates_history(self):
        """Test that editing a lot creates an audit history entry"""
        self.client.login(username="my_lot", password="testpassword")

        # Set up user data required by LotValidation
        self.user.first_name = "Test"
        self.user.last_name = "User"
        self.user.save()
        user_data = UserData.objects.get(user=self.user)
        user_data.address = "123 Test St"
        user_data.save()

        # Create an auction with lot submission still open
        theFuture = timezone.now() + datetime.timedelta(days=3)
        test_auction = Auction.objects.create(
            created_by=self.user,
            title="Test auction for editing",
            is_online=True,
            date_end=theFuture,
            date_start=timezone.now(),
            lot_submission_end_date=theFuture,
            winning_bid_percent_to_club=25,
        )
        test_location = PickupLocation.objects.create(name="test location", auction=test_auction, pickup_time=theFuture)
        test_tos = AuctionTOS.objects.create(user=self.user, auction=test_auction, pickup_location=test_location)

        # Create a lot that can be edited (no winner, no bids)
        editable_lot = Lot.objects.create(
            lot_name="Editable test lot",
            auction=test_auction,
            auctiontos_seller=test_tos,
            quantity=1,
            user=self.user,
        )

        # Get initial history count
        initial_count = AuctionHistory.objects.filter(auction=test_auction, applies_to="LOTS").count()

        # Edit a lot - provide all required fields
        url = reverse("edit_lot", kwargs={"pk": editable_lot.pk})

        response = self.client.post(
            url,
            {
                "part_of_auction": True,
                "auction": test_auction.pk,
                "lot_name": "Updated Lot Name",
                "quantity": 2,
                "reserve_price": 2,
                "summernote_description": "test",
                "donation": False,
                "i_bred_this_fish": False,
                "buy_now_price": "",
                "custom_checkbox": False,
                "custom_field_1": "text",
            },
            follow=True,  # follow to the selling redirect
        )
        assert response.status_code == 200
        # Check that history was created
        new_count = AuctionHistory.objects.filter(auction=test_auction, applies_to="LOTS").count()
        assert new_count == initial_count + 1

        # Verify the history entry
        history = AuctionHistory.objects.filter(auction=test_auction, applies_to="LOTS").latest("timestamp")
        assert "Edited lot" in history.action
        assert history.user == self.user

    def test_lot_delete_creates_history(self):
        """Test that deleting a lot creates an audit history entry"""
        self.client.login(username="my_lot", password="testpassword")

        # Set up user data required by LotValidation
        self.user.first_name = "Test"
        self.user.last_name = "User"
        self.user.save()
        user_data = UserData.objects.get(user=self.user)
        user_data.address = "123 Test St"
        user_data.save()

        # Create an auction with lot submission still open
        theFuture = timezone.now() + datetime.timedelta(days=3)
        test_auction = Auction.objects.create(
            created_by=self.user,
            title="Test auction for deleting",
            is_online=True,
            date_end=theFuture,
            date_start=timezone.now(),
            lot_submission_end_date=theFuture,
            winning_bid_percent_to_club=25,
        )
        test_location = PickupLocation.objects.create(name="test location", auction=test_auction, pickup_time=theFuture)
        test_tos = AuctionTOS.objects.create(user=self.user, auction=test_auction, pickup_location=test_location)

        # Create a lot that can be deleted (no winner, no bids, created recently)
        deletable_lot = Lot.objects.create(
            lot_name="Deletable test lot",
            auction=test_auction,
            auctiontos_seller=test_tos,
            quantity=1,
            user=self.user,
        )

        # Get initial history count
        initial_count = AuctionHistory.objects.filter(auction=test_auction, applies_to="LOTS").count()

        # Delete the lot
        self.client.post(reverse("delete_lot", kwargs={"pk": deletable_lot.pk}), follow=True)

        # Check that history was created
        new_count = AuctionHistory.objects.filter(auction=test_auction, applies_to="LOTS").count()
        assert new_count == initial_count + 1

        # Verify the history entry
        history = AuctionHistory.objects.filter(auction=test_auction, applies_to="LOTS").latest("timestamp")
        assert "Deleted lot" in history.action
        assert history.user == self.user

    def test_user_join_creates_history_only_once(self):
        """Test that joining an auction creates history only on first join"""
        # Create a new user who hasn't joined yet
        User.objects.create_user(username="new_user", password="testpassword", email="new@example.com")
        # UserData is automatically created by signal, so we don't need to create it manually
        self.client.login(username="new_user", password="testpassword")

        # Get initial history count
        initial_count = AuctionHistory.objects.filter(auction=self.online_auction, applies_to="USERS").count()

        # Join the auction for the first time
        self.client.post(
            reverse("auction_main", kwargs={"slug": self.online_auction.slug}),
            {
                "pickup_location": self.location.pk,
                "i_agree": True,
                "time_spent_reading_rules": 10,
            },
        )

        # Check that history was created
        new_count = AuctionHistory.objects.filter(auction=self.online_auction, applies_to="USERS").count()
        assert new_count == initial_count + 1

        # Verify the history entry
        history = AuctionHistory.objects.filter(auction=self.online_auction, applies_to="USERS").latest("timestamp")
        assert "has joined this auction" in history.action

        # Join again (re-submit the same form)
        self.client.post(
            reverse("auction_main", kwargs={"slug": self.online_auction.slug}),
            {
                "pickup_location": self.location.pk,
                "i_agree": True,
                "time_spent_reading_rules": 20,
            },
        )

        # Check that NO new history was created
        final_count = AuctionHistory.objects.filter(auction=self.online_auction, applies_to="USERS").count()
        assert final_count == new_count  # Should be the same as after first join


class CSVImportTests(StandardTestCase):
    """Test CSV import functionality for bulk adding users"""

    def test_csv_import_with_memo_field(self):
        """Test that memo field is correctly imported from CSV"""
        import csv
        from io import StringIO

        # Create CSV content with memo field
        csv_buffer = StringIO()
        writer = csv.writer(csv_buffer)
        writer.writerow(["email", "name", "memo"])
        writer.writerow(["test1@example.com", "Test User 1", "This is a test memo"])
        writer.writerow(["test2@example.com", "Test User 2", "Another memo"])

        csv_file = SimpleUploadedFile("test.csv", csv_buffer.getvalue().encode("utf-8"), content_type="text/csv")

        # Login as admin
        self.client.login(username="admin_user", password="testpassword")

        # Import CSV
        self.client.post(
            reverse("bulk_add_users", kwargs={"slug": self.online_auction.slug}),
            {"csv_file": csv_file},
        )

        # Check that users were created with memo
        tos1 = AuctionTOS.objects.filter(auction=self.online_auction, email="test1@example.com").first()
        tos2 = AuctionTOS.objects.filter(auction=self.online_auction, email="test2@example.com").first()

        self.assertIsNotNone(tos1)
        self.assertIsNotNone(tos2)
        self.assertEqual(tos1.memo, "This is a test memo")
        self.assertEqual(tos2.memo, "Another memo")

    def test_csv_import_with_admin_field(self):
        """Test that admin/staff field is correctly imported from CSV with various boolean values"""
        import csv
        from io import StringIO

        # Create CSV content with proper formatting
        csv_buffer = StringIO()
        writer = csv.writer(csv_buffer)
        writer.writerow(["email", "name", "admin"])
        writer.writerow(["admin1@example.com", "Admin 1", "yes"])
        writer.writerow(["admin2@example.com", "Admin 2", "true"])
        writer.writerow(["admin3@example.com", "Admin 3", "1"])
        writer.writerow(["regular@example.com", "Regular User", "no"])

        csv_file = SimpleUploadedFile("test.csv", csv_buffer.getvalue().encode("utf-8"), content_type="text/csv")

        # Login as admin
        self.client.login(username="admin_user", password="testpassword")

        # Import CSV
        self.client.post(
            reverse("bulk_add_users", kwargs={"slug": self.online_auction.slug}),
            {"csv_file": csv_file},
        )

        # Check that admin users were created correctly
        admin1 = AuctionTOS.objects.filter(auction=self.online_auction, email="admin1@example.com").first()
        admin2 = AuctionTOS.objects.filter(auction=self.online_auction, email="admin2@example.com").first()
        admin3 = AuctionTOS.objects.filter(auction=self.online_auction, email="admin3@example.com").first()
        regular = AuctionTOS.objects.filter(auction=self.online_auction, email="regular@example.com").first()

        self.assertIsNotNone(admin1)
        self.assertIsNotNone(admin2)
        self.assertIsNotNone(admin3)
        self.assertIsNotNone(regular)

        self.assertTrue(admin1.is_admin)
        self.assertTrue(admin2.is_admin)
        self.assertTrue(admin3.is_admin)
        self.assertFalse(regular.is_admin)

    def test_csv_import_with_staff_field(self):
        """Test that 'staff' column name also works for admin field"""
        import csv
        from io import StringIO

        # Create CSV content with proper formatting
        csv_buffer = StringIO()
        writer = csv.writer(csv_buffer)
        writer.writerow(["email", "name", "staff"])
        writer.writerow(["staff1@example.com", "Staff 1", "yes"])

        csv_file = SimpleUploadedFile("test.csv", csv_buffer.getvalue().encode("utf-8"), content_type="text/csv")

        # Login as admin
        self.client.login(username="admin_user", password="testpassword")

        # Import CSV
        self.client.post(
            reverse("bulk_add_users", kwargs={"slug": self.online_auction.slug}),
            {"csv_file": csv_file},
        )

        # Check that admin user was created
        staff1 = AuctionTOS.objects.filter(auction=self.online_auction, email="staff1@example.com").first()
        self.assertIsNotNone(staff1)
        self.assertTrue(staff1.is_admin)

    def test_csv_import_bidder_number_not_in_use(self):
        """Test that bidder number from CSV is used if not already in use"""
        import csv
        from io import StringIO

        # Create CSV content with proper formatting
        csv_buffer = StringIO()
        writer = csv.writer(csv_buffer)
        writer.writerow(["email", "name", "bidder number"])
        writer.writerow(["bidder1@example.com", "Bidder 1", "999"])

        csv_file = SimpleUploadedFile("test.csv", csv_buffer.getvalue().encode("utf-8"), content_type="text/csv")

        # Login as admin
        self.client.login(username="admin_user", password="testpassword")

        # Import CSV
        self.client.post(
            reverse("bulk_add_users", kwargs={"slug": self.online_auction.slug}),
            {"csv_file": csv_file},
        )

        # Check that bidder number was assigned
        bidder1 = AuctionTOS.objects.filter(auction=self.online_auction, email="bidder1@example.com").first()
        self.assertIsNotNone(bidder1)
        self.assertEqual(bidder1.bidder_number, "999")

    def test_csv_import_bidder_number_in_use_new_user(self):
        """Test that bidder number is not assigned if already in use for a new user"""
        import csv
        from io import StringIO

        # Create an existing user with bidder number 777
        AuctionTOS.objects.create(
            auction=self.online_auction,
            pickup_location=self.location,
            email="existing@example.com",
            name="Existing User",
            bidder_number="777",
        )

        # Create CSV content with same bidder number
        csv_buffer = StringIO()
        writer = csv.writer(csv_buffer)
        writer.writerow(["email", "name", "bidder number"])
        writer.writerow(["newuser@example.com", "New User", "777"])

        csv_file = SimpleUploadedFile("test.csv", csv_buffer.getvalue().encode("utf-8"), content_type="text/csv")

        # Login as admin
        self.client.login(username="admin_user", password="testpassword")

        # Import CSV
        self.client.post(
            reverse("bulk_add_users", kwargs={"slug": self.online_auction.slug}),
            {"csv_file": csv_file},
        )

        # Check that new user was created but without the conflicting bidder number
        new_user = AuctionTOS.objects.filter(auction=self.online_auction, email="newuser@example.com").first()
        self.assertIsNotNone(new_user)
        self.assertNotEqual(new_user.bidder_number, "777")

    def test_csv_import_bidder_number_update_existing_user(self):
        """Test that existing user's bidder number is updated if new number is not in use"""
        import csv
        from io import StringIO

        # Create an existing user without bidder number
        existing_tos = AuctionTOS.objects.create(
            auction=self.online_auction,
            pickup_location=self.location,
            email="existing@example.com",
            name="Existing User",
            bidder_number="",
        )

        # Create CSV content to update with bidder number
        csv_buffer = StringIO()
        writer = csv.writer(csv_buffer)
        writer.writerow(["email", "name", "bidder number"])
        writer.writerow(["existing@example.com", "Existing User", "888"])

        csv_file = SimpleUploadedFile("test.csv", csv_buffer.getvalue().encode("utf-8"), content_type="text/csv")

        # Login as admin
        self.client.login(username="admin_user", password="testpassword")

        # Import CSV
        self.client.post(
            reverse("bulk_add_users", kwargs={"slug": self.online_auction.slug}),
            {"csv_file": csv_file},
        )

        # Check that bidder number was updated
        existing_tos.refresh_from_db()
        self.assertEqual(existing_tos.bidder_number, "888")

    def test_csv_import_bidder_number_exclude_self(self):
        """Test that bidder number check excludes the user being updated"""
        import csv
        from io import StringIO

        # Create an existing user with bidder number
        existing_tos = AuctionTOS.objects.create(
            auction=self.online_auction,
            pickup_location=self.location,
            email="existing@example.com",
            name="Existing User",
            bidder_number="666",
        )

        # Create CSV content with same bidder number (re-importing same user)
        csv_buffer = StringIO()
        writer = csv.writer(csv_buffer)
        writer.writerow(["email", "name", "bidder number"])
        writer.writerow(["existing@example.com", "Existing User Updated", "666"])

        csv_file = SimpleUploadedFile("test.csv", csv_buffer.getvalue().encode("utf-8"), content_type="text/csv")

        # Login as admin
        self.client.login(username="admin_user", password="testpassword")

        # Import CSV
        self.client.post(
            reverse("bulk_add_users", kwargs={"slug": self.online_auction.slug}),
            {"csv_file": csv_file},
        )

        # Check that bidder number was kept (not cleared)
        existing_tos.refresh_from_db()
        self.assertEqual(existing_tos.bidder_number, "666")
        self.assertEqual(existing_tos.name, "Existing User Updated")

    def test_csv_import_update_existing_user_memo_and_admin(self):
        """Test that existing user's memo and admin status are updated from CSV"""
        import csv
        from io import StringIO

        # Create an existing user
        existing_tos = AuctionTOS.objects.create(
            auction=self.online_auction,
            pickup_location=self.location,
            email="existing@example.com",
            name="Existing User",
            memo="",
            is_admin=False,
        )

        # Create CSV content to update memo and admin status
        csv_buffer = StringIO()
        writer = csv.writer(csv_buffer)
        writer.writerow(["email", "name", "memo", "admin"])
        writer.writerow(["existing@example.com", "Existing User", "Updated memo", "yes"])

        csv_file = SimpleUploadedFile("test.csv", csv_buffer.getvalue().encode("utf-8"), content_type="text/csv")

        # Login as admin
        self.client.login(username="admin_user", password="testpassword")

        # Import CSV
        self.client.post(
            reverse("bulk_add_users", kwargs={"slug": self.online_auction.slug}),
            {"csv_file": csv_file},
        )

        # Check that memo and admin were updated
        existing_tos.refresh_from_db()
        self.assertEqual(existing_tos.memo, "Updated memo")
        self.assertTrue(existing_tos.is_admin)


class GoogleDriveImportTests(StandardTestCase):
    """Test Google Drive import functionality"""

    # def test_auction_has_google_drive_fields(self):
    #     """Test that the new fields exist"""
    #     auction = Auction.objects.create(
    #         created_by=self.user,
    #         title="Test auction for Google Drive",
    #         is_online=True,
    #         date_end=timezone.now() + datetime.timedelta(days=2),
    #         date_start=timezone.now() - datetime.timedelta(days=1),
    #     )
    #     self.assertIsNone(auction.google_drive_link)
    #     self.assertIsNone(auction.last_sync_time)

    def test_save_google_drive_link(self):
        """Test that we can save a Google Drive link"""
        auction = Auction.objects.create(
            created_by=self.user,
            title="Test auction for Google Drive link",
            is_online=True,
            date_end=timezone.now() + datetime.timedelta(days=2),
            date_start=timezone.now() - datetime.timedelta(days=1),
        )
        test_link = "https://docs.google.com/spreadsheets/d/test123/edit#gid=0"
        auction.google_drive_link = test_link
        auction.save()

        # Refresh from database
        auction.refresh_from_db()
        self.assertEqual(auction.google_drive_link, test_link)

    def test_google_drive_import_view_requires_login(self):
        """Test that the Google Drive import view requires login"""
        response = self.client.get(reverse("import_from_google_drive", kwargs={"slug": self.online_auction.slug}))
        # Should redirect to login
        self.assertEqual(response.status_code, 302)
        self.assertIn("/login/", response.url)

    def test_google_drive_import_view_accessible_by_admin(self):
        """Test that admin can access the Google Drive import view"""
        self.client.login(username="admin_user", password="testpassword")
        response = self.client.get(reverse("import_from_google_drive", kwargs={"slug": self.online_auction.slug}))
        self.assertEqual(response.status_code, 200)
        self.assertTemplateUsed(response, "auctions/import_from_google_drive.html")

    def test_sync_button_visible_when_link_set(self):
        """Test that sync button appears on users page when google_drive_link is set"""
        self.online_auction.google_drive_link = "https://docs.google.com/spreadsheets/d/test123/edit#gid=0"
        self.online_auction.save()

        self.client.login(username="admin_user", password="testpassword")
        response = self.client.get(reverse("auction_tos_list", kwargs={"slug": self.online_auction.slug}))
        self.assertEqual(response.status_code, 200)
        self.assertContains(response, "Sync from Google Drive")

    def test_sync_button_not_visible_when_no_link(self):
        """Test that sync button does not appear when no google_drive_link is set"""
        self.client.login(username="admin_user", password="testpassword")
        response = self.client.get(reverse("auction_tos_list", kwargs={"slug": self.online_auction.slug}))
        self.assertEqual(response.status_code, 200)
        self.assertNotContains(response, "Sync from Google Drive")


class WeeklyPromoEmailTrackingTestCase(StandardTestCase):
    """Test that the weekly_promo_emails_sent field is incremented correctly"""

    def test_auction_has_weekly_promo_emails_sent_field(self):
        """Test that the new field exists and defaults to 0"""
        auction = Auction.objects.create(
            created_by=self.user,
            title="Test auction for weekly promo",
            is_online=True,
            date_end=timezone.now() + datetime.timedelta(days=2),
            date_start=timezone.now() - datetime.timedelta(days=1),
        )
        assert auction.weekly_promo_emails_sent == 0

    def test_weekly_promo_emails_sent_increments(self):
        """Test that we can increment the weekly_promo_emails_sent field"""
        auction = Auction.objects.create(
            created_by=self.user,
            title="Test auction for weekly promo increment",
            is_online=True,
            date_end=timezone.now() + datetime.timedelta(days=2),
            date_start=timezone.now() - datetime.timedelta(days=1),
        )
        from django.db.models import F

        # Simulate what the management command does
        Auction.objects.filter(pk=auction.pk).update(weekly_promo_emails_sent=F("weekly_promo_emails_sent") + 1)

        # Refresh from database
        auction.refresh_from_db()
        assert auction.weekly_promo_emails_sent == 1

        # Increment again
        Auction.objects.filter(pk=auction.pk).update(weekly_promo_emails_sent=F("weekly_promo_emails_sent") + 1)
        auction.refresh_from_db()
        assert auction.weekly_promo_emails_sent == 2

    def test_weekly_promo_email_click_rate(self):
        """Test that the click rate calculation handles div/0 correctly"""
        auction = Auction.objects.create(
            created_by=self.user,
            title="Test auction for click rate",
            is_online=True,
            date_end=timezone.now() + datetime.timedelta(days=2),
            date_start=timezone.now() - datetime.timedelta(days=1),
        )

        # Test div/0 case - should return 0 when no emails sent
        assert auction.weekly_promo_emails_sent == 0
        assert auction.weekly_promo_email_click_rate == 0

        # Set some emails sent
        Auction.objects.filter(pk=auction.pk).update(weekly_promo_emails_sent=100)
        auction.refresh_from_db()

        # With 0 clicks and 100 emails, rate should be 0%
        assert auction.weekly_promo_email_click_rate == 0.0


class AuctionPropertyTests(StandardTestCase):
    """Test Auction model properties"""

    def test_auction_type(self):
        """Test the auction_type property returns correct values"""
        # Online auction with one location
        assert self.online_auction.auction_type == "online_one_location"
        assert self.online_auction.auction_type_as_str == "online auction with in-person pickup"

        # In-person auction with one location
        assert self.in_person_auction.auction_type == "inperson_one_location"
        assert self.in_person_auction.auction_type_as_str == "in-person auction"

        # Create a new auction with multiple locations for this test
        multi_location_auction = Auction.objects.create(
            created_by=self.user,
            title="Multi-location auction",
            is_online=True,
            date_start=timezone.now() - datetime.timedelta(days=1),
            date_end=timezone.now() + datetime.timedelta(days=1),
        )
        PickupLocation.objects.create(
            name="first location",
            auction=multi_location_auction,
            pickup_time=timezone.now() + datetime.timedelta(days=3),
        )
        PickupLocation.objects.create(
            name="second location",
            auction=multi_location_auction,
            pickup_time=timezone.now() + datetime.timedelta(days=3),
        )
        assert multi_location_auction.auction_type == "online_multi_location"
        assert (
            multi_location_auction.auction_type_as_str == "online auction with in-person pickup at multiple locations"
        )

    def test_auction_timing_properties(self):
        """Test auction start/end related properties"""
        # Create an auction that has started and is in progress
        in_progress_auction = Auction.objects.create(
            created_by=self.user,
            title="In progress auction",
            is_online=True,
            date_start=timezone.now() - datetime.timedelta(days=1),
            date_end=timezone.now() + datetime.timedelta(days=1),
        )
        assert in_progress_auction.started is True
        assert in_progress_auction.in_progress is True
        assert in_progress_auction.closed is False
        assert in_progress_auction.ending_soon is False

        # Create an auction that hasn't started yet
        future_auction = Auction.objects.create(
            created_by=self.user,
            title="Future auction",
            is_online=True,
            date_start=timezone.now() + datetime.timedelta(days=1),
            date_end=timezone.now() + datetime.timedelta(days=2),
        )
        assert future_auction.started is False
        assert future_auction.in_progress is False
        assert future_auction.closed is False

        # Test ending_soon
        ending_soon_auction = Auction.objects.create(
            created_by=self.user,
            title="Ending soon auction",
            is_online=True,
            date_start=timezone.now() - datetime.timedelta(days=1),
            date_end=timezone.now() + datetime.timedelta(minutes=60),
        )
        assert ending_soon_auction.ending_soon is True

    def test_allow_mailing_lots(self):
        """Test the allow_mailing_lots property"""
        # Create a separate auction for this test to avoid test isolation issues
        mail_auction = Auction.objects.create(
            created_by=self.user,
            title="Mail test auction",
            is_online=True,
            date_start=timezone.now() - datetime.timedelta(days=1),
            date_end=timezone.now() + datetime.timedelta(days=1),
        )
        # Initially should be False
        assert mail_auction.allow_mailing_lots is False

        # Add a mail pickup location
        PickupLocation.objects.create(
            name="Mail pickup",
            auction=mail_auction,
            pickup_by_mail=True,
            pickup_time=timezone.now() + datetime.timedelta(days=3),
        )
        assert mail_auction.allow_mailing_lots is True

    def test_permission_check(self):
        """Test the permission_check method"""
        # Creator has permission
        assert self.online_auction.permission_check(self.user) is True

        # Admin has permission
        assert self.online_auction.permission_check(self.admin_user) is True

        # Regular user without admin TOS does not have permission
        assert self.online_auction.permission_check(self.user_with_no_lots) is False

        # Non-authenticated user does not have permission (though this requires a User object)
        assert self.online_auction.permission_check(self.userB) is False

    def test_dynamic_end(self):
        """Test the dynamic_end property for online auctions"""
        # For non-sealed-bid auctions, dynamic end should be 60 minutes after date_end
        expected_dynamic_end = self.online_auction.date_end + datetime.timedelta(minutes=60)
        assert self.online_auction.dynamic_end == expected_dynamic_end

        # For sealed-bid auctions, dynamic end should equal date_end
        sealed_auction = Auction.objects.create(
            created_by=self.user,
            title="Sealed bid auction",
            is_online=True,
            sealed_bid=True,
            date_start=timezone.now() - datetime.timedelta(days=1),
            date_end=timezone.now() + datetime.timedelta(days=1),
        )
        assert sealed_auction.dynamic_end == sealed_auction.date_end

    def test_minutes_to_end(self):
        """Test the minutes_to_end property"""
        # Future auction should have positive minutes
        future_auction = Auction.objects.create(
            created_by=self.user,
            title="Future minutes test",
            is_online=True,
            date_start=timezone.now() + datetime.timedelta(days=1),
            date_end=timezone.now() + datetime.timedelta(days=2),
        )
        assert future_auction.minutes_to_end > 0

        # Past auction should return 0
        assert self.online_auction.minutes_to_end == 0

    def test_number_of_locations(self):
        """Test location counting properties"""
        # Default auction has 1 physical location
        assert self.online_auction.number_of_locations == 1
        assert self.online_auction.all_location_count == 1

        # Add a mail location
        PickupLocation.objects.create(
            name="Mail",
            auction=self.online_auction,
            pickup_by_mail=True,
            pickup_time=timezone.now() + datetime.timedelta(days=3),
        )
        # Physical count stays same, all_location_count increases
        assert self.online_auction.number_of_locations == 1
        assert self.online_auction.all_location_count == 2

    def test_has_non_logical_times(self):
        """Test that has_non_logical_times property detects illogical auction times"""
        # Create an auction with logical times (ending in :00:00)
        logical_auction = Auction.objects.create(
            created_by=self.user,
            title="Logical time auction",
            is_online=True,
            date_start=timezone.now().replace(hour=14, minute=0, second=0, microsecond=0),
            date_end=timezone.now().replace(hour=18, minute=0, second=0, microsecond=0) + datetime.timedelta(days=1),
        )
        assert logical_auction.has_non_logical_times is False

        # Create an auction with logical times (ending in :30:00)
        logical_auction_30 = Auction.objects.create(
            created_by=self.user,
            title="Logical time auction at 30",
            is_online=True,
            date_start=timezone.now().replace(hour=14, minute=30, second=0, microsecond=0),
            date_end=timezone.now().replace(hour=18, minute=30, second=0, microsecond=0) + datetime.timedelta(days=1),
        )
        assert logical_auction_30.has_non_logical_times is False

        # Create an auction with non-logical start time
        illogical_start = Auction.objects.create(
            created_by=self.user,
            title="Illogical start time auction",
            is_online=True,
            date_start=timezone.now().replace(hour=14, minute=23, second=0, microsecond=0),
            date_end=timezone.now().replace(hour=18, minute=0, second=0, microsecond=0) + datetime.timedelta(days=1),
        )
        assert illogical_start.has_non_logical_times is not False

        # Create an auction with non-logical end time
        illogical_end = Auction.objects.create(
            created_by=self.user,
            title="Illogical end time auction",
            is_online=True,
            date_start=timezone.now().replace(hour=14, minute=0, second=0, microsecond=0),
            date_end=timezone.now().replace(hour=18, minute=15, second=0, microsecond=0) + datetime.timedelta(days=1),
        )
        assert illogical_end.has_non_logical_times is not False

        # Create an auction with seconds not zero
        illogical_seconds = Auction.objects.create(
            created_by=self.user,
            title="Illogical seconds auction",
            is_online=True,
            date_start=timezone.now().replace(hour=14, minute=0, second=30, microsecond=0),
            date_end=timezone.now().replace(hour=18, minute=0, second=0, microsecond=0) + datetime.timedelta(days=1),
        )
        assert illogical_seconds.has_non_logical_times is not False


class LotPropertyTests(StandardTestCase):
    """Test Lot model properties"""

    def test_lot_ended_property(self):
        """Test that lot.ended works correctly"""
        # Create a lot that has ended
        ended_lot = Lot.objects.create(
            lot_name="Ended lot",
            auction=self.online_auction,
            auctiontos_seller=self.online_tos,
            quantity=1,
            # inherited from auction, this value won't be used
            date_end=timezone.now() - datetime.timedelta(days=1),
        )
        assert ended_lot.ended is True

        # Create a lot that is still active
        active_lot = Lot.objects.create(
            lot_name="Active lot",
            auction=self.online_auction,
            auctiontos_seller=self.online_tos,
            quantity=1,
        )
        # simulated dynamic ending
        active_lot.date_end = timezone.now() + datetime.timedelta(days=1)
        active_lot.save()
        assert active_lot.ended is False

    def test_lot_with_auction_inherits_end_date(self):
        """Test that lots in an auction inherit the auction's end date"""
        # Create a lot with a future end date but in an ended auction
        lot = Lot.objects.create(
            lot_name="Inherit end date lot",
            auction=self.online_auction,
            auctiontos_seller=self.online_tos,
            quantity=1,
            date_end=timezone.now() + datetime.timedelta(days=30),
        )
        # The auction has ended, so the lot should be ended too
        assert lot.ended is True


class AuctionTOSPropertyTests(StandardTestCase):
    """Test AuctionTOS model properties"""

    def test_auction_tos_invoice_relationship(self):
        """Test the invoice relationship"""
        # Invoice should exist from StandardTestCase setup
        assert self.online_tos.invoice is not None
        assert self.online_tos.invoice.auctiontos_user == self.online_tos


class UserDataPropertyTests(StandardTestCase):
    """Test UserData model properties"""

    def test_user_data_exists(self):
        """Test that UserData is created for users"""
        # UserData should be automatically created
        assert hasattr(self.user, "userdata")
        assert self.user.userdata is not None

    def test_user_data_unnotified_subscriptions_count(self):
        """Test the unnotified_subscriptions_count property"""
        # This is tested in ChatSubscriptionTests but we can add basic checks
        user_data = self.user.userdata
        # Initially should be 0
        assert user_data.unnotified_subscriptions_count == 0


class AuctionViewPermissionTests(StandardTestCase):
    """Test view permissions for different user types"""

    def test_auction_view_anonymous_user(self):
        """Test that anonymous users can view auction page"""
        response = self.client.get(self.online_auction.get_absolute_url())
        assert response.status_code == 200
        self.assertContains(response, self.online_auction.title)

    def test_auction_view_logged_in_not_joined(self):
        """Test logged in user who hasn't joined the auction"""
        self.client.login(username=self.user_who_does_not_join.username, password="testpassword")
        response = self.client.get(self.online_auction.get_absolute_url())
        assert response.status_code == 200
        # Should see option to join
        self.assertContains(response, self.online_auction.title)

    def test_auction_view_logged_in_joined(self):
        """Test logged in user who has joined the auction"""
        self.client.login(username=self.user_with_no_lots.username, password="testpassword")
        response = self.client.get(self.online_auction.get_absolute_url())
        assert response.status_code == 200
        self.assertContains(response, self.online_auction.title)

    def test_auction_view_admin_user(self):
        """Test admin user viewing auction"""
        self.client.login(username=self.admin_user.username, password="testpassword")
        response = self.client.get(self.online_auction.get_absolute_url())
        assert response.status_code == 200
        self.assertContains(response, self.online_auction.title)


class AuctionEditViewTests(StandardTestCase):
    """Test auction edit view with different user types"""

    def test_auction_edit_anonymous_user(self):
        """Anonymous users should not be able to edit"""
        response = self.client.get(self.online_auction.get_edit_url())
        # Should redirect to login (302) or be denied (403)
        assert response.status_code in [302, 403]

    def test_auction_edit_non_admin(self):
        """Non-admin users should not be able to edit"""
        self.client.login(username=self.user_with_no_lots.username, password="testpassword")
        response = self.client.get(self.online_auction.get_edit_url())
        # Should be denied - can be either 302 (redirect to error/login page) or 403 (forbidden)
        # depending on permission middleware configuration
        assert response.status_code in [302, 403]

    def test_auction_edit_admin_user(self):
        """Admin users should be able to edit"""
        self.client.login(username=self.admin_user.username, password="testpassword")
        response = self.client.get(self.online_auction.get_edit_url())
        assert response.status_code == 200

    def test_auction_edit_creator(self):
        """Auction creator should be able to edit"""
        self.client.login(username=self.user.username, password="testpassword")
        response = self.client.get(self.online_auction.get_edit_url())
        assert response.status_code == 200


class LotListViewTests(StandardTestCase):
    """Test lot list view with different user types"""

    def test_lot_list_anonymous_user(self):
        """Anonymous users can view lot list"""
        response = self.client.get(f"/lots/?auction={self.online_auction.slug}")
        assert response.status_code == 200

    def test_lot_list_logged_in_not_joined(self):
        """Logged in users who haven't joined can view lot list"""
        self.client.login(username=self.user_who_does_not_join.username, password="testpassword")
        response = self.client.get(f"/lots/?auction={self.online_auction.slug}")
        assert response.status_code == 200

    def test_lot_list_logged_in_joined(self):
        """Logged in users who have joined can view lot list"""
        self.client.login(username=self.user_with_no_lots.username, password="testpassword")
        response = self.client.get(f"/lots/?auction={self.online_auction.slug}")
        assert response.status_code == 200

    def test_lot_list_admin(self):
        """Admin users can view lot list"""
        self.client.login(username=self.admin_user.username, password="testpassword")
        response = self.client.get(f"/lots/?auction={self.online_auction.slug}")
        assert response.status_code == 200


class MyLotsViewTests(StandardTestCase):
    """Test my lots view with different user types"""

    def test_my_lots_anonymous_user(self):
        """Anonymous users should be redirected to login"""
        response = self.client.get("/selling/")
        # Should redirect to login (302) or be denied (403)
        assert response.status_code in [301, 302, 403]

    def test_my_lots_logged_in_user(self):
        """Logged in users can view their lots"""
        self.client.login(username=self.user.username, password="testpassword")
        response = self.client.get("/selling/")
        assert response.status_code == 200


class AuctionUsersViewTests(StandardTestCase):
    """Test auction users/TOS admin view"""

    def test_auction_users_anonymous(self):
        """Anonymous users should not access user list"""
        url = reverse("auction_tos_list", kwargs={"slug": self.online_auction.slug})
        response = self.client.get(url)
        # Should redirect to login (302) or be denied (403)
        assert response.status_code in [301, 302, 403]

    def test_auction_users_non_admin(self):
        """Non-admin users should not access user list"""
        self.client.login(username=self.user_with_no_lots.username, password="testpassword")
        url = reverse("auction_tos_list", kwargs={"slug": self.online_auction.slug})
        response = self.client.get(url)
        # Should be denied
        assert response.status_code in [302, 403]

    def test_auction_users_admin(self):
        """Admin users should access user list"""
        self.client.login(username=self.admin_user.username, password="testpassword")
        url = reverse("auction_tos_list", kwargs={"slug": self.online_auction.slug})
        response = self.client.get(url)
        assert response.status_code == 200

    def test_auction_users_creator(self):
        """Auction creator should access user list"""
        self.client.login(username=self.user.username, password="testpassword")
        url = reverse("auction_tos_list", kwargs={"slug": self.online_auction.slug})
        response = self.client.get(url)
        assert response.status_code == 200


class LotCreateViewTests(StandardTestCase):
    """Test lot creation with different user types"""

    def test_lot_create_anonymous(self):
        """Anonymous users cannot create lots"""
        response = self.client.get("/lots/new/")
        # Should redirect to login (302) or be denied (403)
        assert response.status_code in [302, 403]

    def test_lot_create_logged_in_not_joined(self):
        """User not joined to auction should not be able to create lot in that auction"""
        self.client.login(username=self.user_who_does_not_join.username, password="testpassword")
        # Try to create a lot in the auction they haven't joined
        response = self.client.get(f"/lots/new/?auction={self.online_auction.slug}")
        # They can access the form, but posting should fail or redirect
        assert response.status_code == 302

    def test_lot_create_logged_in_joined(self):
        """User joined to auction can create lots"""
        self.client.login(username=self.user.username, password="testpassword")
        response = self.client.get(f"/lots/new/?auction={self.online_auction.slug}")
        assert response.status_code == 302


class InvoiceViewTests(StandardTestCase):
    """Test invoice views with different user types"""

    def test_invoice_view_anonymous(self):
        """Anonymous users should not view invoices"""
        url = reverse("invoice_by_pk", kwargs={"pk": self.invoice.pk})
        response = self.client.get(url)
        # Should redirect to login (302) or be denied (403)
        assert response.status_code in [302, 403]

    def test_invoice_view_owner(self):
        """Invoice owner can view their invoice"""
        self.client.login(username=self.user.username, password="testpassword")
        url = reverse("invoice_by_pk", kwargs={"pk": self.invoice.pk})
        response = self.client.get(url)
        assert response.status_code == 200

    def test_invoice_view_other_user(self):
        """Other users should not view someone else's invoice"""
        self.client.login(username=self.user_with_no_lots.username, password="testpassword")
        url = reverse("invoice_by_pk", kwargs={"pk": self.invoice.pk})
        response = self.client.get(url)
        # Should be denied
        assert response.status_code in [302, 403]

    def test_invoice_view_admin(self):
        """Admin can view any invoice"""
        self.client.login(username=self.admin_user.username, password="testpassword")
        url = reverse("invoice_by_pk", kwargs={"pk": self.invoice.pk})
        response = self.client.get(url)
        assert response.status_code == 200


class InvoiceStatusButtonTests(StandardTestCase):
    """Test invoice status buttons can be clicked and update correctly"""

    def test_invoice_status_button_paid(self):
        """Admin can mark invoice as paid via button click"""
        self.client.login(username=self.admin_user.username, password="testpassword")
        url = f"/api/payinvoice/{self.invoice.pk}/PAID"
        response = self.client.post(url)
        assert response.status_code == 200, (
            f"Expected 200, got {response.status_code}, content: {response.content.decode()[:500]}"
        )
        # Verify the invoice was updated
        self.invoice.refresh_from_db()
        assert self.invoice.status == "PAID"
        # Verify response contains updated buttons with correct ID and status
        content = response.content.decode()
        assert f"id='invoice-buttons-{self.invoice.pk}'" in content, (
            f"Expected invoice-buttons ID in content: {content}"
        )
        assert f'id="{self.invoice.pk}_PAID"' in content
        assert "btn-success" in content  # Paid button should be success

    def test_invoice_status_button_draft(self):
        """Admin can mark invoice as draft (open) via button click"""
        self.client.login(username=self.admin_user.username, password="testpassword")
        # First set to PAID
        self.invoice.status = "PAID"
        self.invoice.save()
        # Then change back to DRAFT
        url = f"/api/payinvoice/{self.invoice.pk}/DRAFT"
        response = self.client.post(url)
        assert response.status_code == 200
        self.invoice.refresh_from_db()
        assert self.invoice.status == "DRAFT"
        content = response.content.decode()
        assert f"id='invoice-buttons-{self.invoice.pk}'" in content
        assert "btn-info" in content  # Open button should be info when active

    def test_invoice_status_button_anonymous_denied(self):
        """Anonymous users cannot change invoice status"""
        url = f"/api/payinvoice/{self.invoice.pk}/PAID"
        response = self.client.post(url)
        # Should redirect to login
        assert response.status_code == 302


class PickupLocationTests(StandardTestCase):
    """Test PickupLocation model properties and views"""

    def test_pickup_location_create_anonymous(self):
        """Anonymous users cannot create pickup locations"""
        url = reverse("create_auction_pickup_location", kwargs={"slug": self.online_auction.slug})
        response = self.client.get(url)
        # Should redirect to login (302) or be denied (403)
        assert response.status_code in [302, 403]

    def test_pickup_location_create_non_admin(self):
        """Non-admin users cannot create pickup locations"""
        self.client.login(username=self.user_with_no_lots.username, password="testpassword")
        url = reverse("create_auction_pickup_location", kwargs={"slug": self.online_auction.slug})
        response = self.client.get(url)
        assert response.status_code in [302, 403]

    def test_pickup_location_create_admin(self):
        """Admin users can create pickup locations"""
        self.client.login(username=self.admin_user.username, password="testpassword")
        url = reverse("create_auction_pickup_location", kwargs={"slug": self.online_auction.slug})
        response = self.client.get(url)
        assert response.status_code == 200

    def test_pickup_location_list_anonymous(self):
        """Anonymous users can view pickup locations"""
        url = reverse("auction_pickup_location", kwargs={"slug": self.online_auction.slug})
        response = self.client.get(url)
        assert response.status_code != 200

    def test_pickup_location_list_logged_in(self):
        """Logged in users can view pickup locations"""
        self.client.login(username=self.user.username, password="testpassword")
        url = reverse("auction_pickup_location", kwargs={"slug": self.online_auction.slug})
        response = self.client.get(url)
        assert response.status_code == 200


class AuctionStatsViewTests(StandardTestCase):
    """Test auction stats view with different user types"""

    def test_auction_stats_anonymous(self):
        """Anonymous users cannot view stats - requires login and admin permissions"""
        url = f"/auctions/{self.online_auction.slug}/stats/"
        response = self.client.get(url)
        # Should redirect to login (302) or be denied (403)
        assert response.status_code in [302, 403]

    def test_auction_stats_non_admin(self):
        """Non-admin users cannot view stats"""
        self.client.login(username=self.user_with_no_lots.username, password="testpassword")
        url = f"/auctions/{self.online_auction.slug}/stats/"
        response = self.client.get(url)
        # Should be denied (403) or redirect (302)
        assert response.status_code in [302, 403]

    def test_auction_stats_creator(self):
        """Creator can view stats"""
        self.client.login(username=self.user.username, password="testpassword")
        url = f"/auctions/{self.online_auction.slug}/stats/"
        response = self.client.get(url)
        assert response.status_code == 200

    def test_auction_stats_admin(self):
        """Admin can view stats"""
        self.client.login(username=self.admin_user.username, password="testpassword")
        url = f"/auctions/{self.online_auction.slug}/stats/"
        response = self.client.get(url)
        assert response.status_code == 200

    def test_auction_stats_recalculation_threshold(self):
        """Stats recalculation respects 20-minute threshold"""
        from django.utils import timezone

        self.client.login(username=self.user.username, password="testpassword")
        url = f"/auctions/{self.online_auction.slug}/stats/"

        # Test 1: Stats older than 20 minutes should trigger recalculation
        old_time = timezone.now() - timezone.timedelta(minutes=25)
        self.online_auction.last_stats_update = old_time
        self.online_auction.next_update_due = None
        self.online_auction.save()

        response = self.client.get(url)
        assert response.status_code == 200
        # Should show recalculation message in context
        assert response.context.get("stats_being_recalculated") is True, "Should show recalculation message"

        self.online_auction.refresh_from_db()
        # next_update_due should be set (scheduled for recalculation)
        assert self.online_auction.next_update_due is not None, "next_update_due should be set for old stats"

        # Test 2: Stats within 20 minutes should NOT trigger recalculation
        recent_time = timezone.now() - timezone.timedelta(minutes=10)
        self.online_auction.last_stats_update = recent_time
        self.online_auction.next_update_due = None
        self.online_auction.save()

        response = self.client.get(url)
        assert response.status_code == 200
        # Should NOT show recalculation message in context
        assert response.context.get("stats_being_recalculated") is not True, "Should not show recalculation message"

        self.online_auction.refresh_from_db()
        # next_update_due should remain None (no recalculation scheduled)
        assert self.online_auction.next_update_due is None, "next_update_due should not be set for recent stats"

        # Test 3: Already scheduled recalculation should not reschedule
        old_time = timezone.now() - timezone.timedelta(minutes=25)
        scheduled_time = timezone.now() + timezone.timedelta(minutes=2)
        self.online_auction.last_stats_update = old_time
        self.online_auction.next_update_due = scheduled_time
        self.online_auction.save()

        response = self.client.get(url)
        assert response.status_code == 200
        # Should still show recalculation message but not reschedule
        assert response.context.get("stats_being_recalculated") is True, "Should show recalculation message"

        self.online_auction.refresh_from_db()
        assert self.online_auction.next_update_due == scheduled_time, "Should not reschedule if already scheduled"


class BulkAddLotsViewTests(StandardTestCase):
    """Test bulk add lots view with different user types"""

    def test_bulk_add_lots_anonymous(self):
        """Anonymous users cannot bulk add lots"""
        url = reverse("bulk_add_lots_for_myself", kwargs={"slug": self.online_auction.slug})
        response = self.client.get(url)
        # Should redirect to login (302) or be denied (403)
        assert response.status_code in [302, 403]

    def test_bulk_add_lots_non_admin(self):
        """Non-admin users cannot bulk add lots"""
        self.client.login(username=self.user_with_no_lots.username, password="testpassword")
        url = reverse("bulk_add_lots_for_myself", kwargs={"slug": self.online_auction.slug})
        response = self.client.get(url)
        assert response.status_code in [302, 403]

    def test_bulk_add_lots_admin(self):
        """Admin users can bulk add lots"""
        self.client.login(username=self.admin_user.username, password="testpassword")
        url = reverse("bulk_add_lots_for_myself", kwargs={"slug": self.online_auction.slug})
        response = self.client.get(url)
        assert response.status_code == 200

    def test_bulk_add_lots_creator(self):
        """Auction creator can bulk add lots"""
        self.client.login(username=self.user.username, password="testpassword")
        url = reverse("bulk_add_lots_for_myself", kwargs={"slug": self.online_auction.slug})
        response = self.client.get(url)
        assert response.status_code == 200


class BulkAddUsersViewTests(StandardTestCase):
    """Test bulk add users view with different user types"""

    def test_bulk_add_users_anonymous(self):
        """Anonymous users cannot bulk add users"""
        url = reverse("bulk_add_users", kwargs={"slug": self.online_auction.slug})
        response = self.client.get(url)
        # Should redirect to login (302) or be denied (403)
        assert response.status_code in [302, 403]

    def test_bulk_add_users_non_admin(self):
        """Non-admin users cannot bulk add users"""
        self.client.login(username=self.user_with_no_lots.username, password="testpassword")
        url = reverse("bulk_add_users", kwargs={"slug": self.online_auction.slug})
        response = self.client.get(url)
        assert response.status_code in [302, 403]

    def test_bulk_add_users_admin(self):
        """Admin users can bulk add users"""
        self.client.login(username=self.admin_user.username, password="testpassword")
        url = reverse("bulk_add_users", kwargs={"slug": self.online_auction.slug})
        response = self.client.get(url)
        assert response.status_code == 200


class SetLotWinnersViewTests(StandardTestCase):
    """Test set lot winners view with different user types"""

    def test_set_lot_winners_anonymous(self):
        """Anonymous users cannot access set lot winners"""
        url = reverse("auction_lot_winners_dynamic", kwargs={"slug": self.in_person_auction.slug})
        response = self.client.get(url)
        # Should redirect to login (302) or be denied (403)
        assert response.status_code in [302, 403]

    def test_set_lot_winners_non_admin(self):
        """Non-admin users cannot access set lot winners"""
        self.client.login(username=self.user_who_does_not_join.username, password="testpassword")
        url = reverse("auction_lot_winners_dynamic", kwargs={"slug": self.in_person_auction.slug})
        response = self.client.get(url)
        assert response.status_code == 403

    def test_set_lot_winners_admin(self):
        self.client.login(username=self.admin_user.username, password="testpassword")
        url = reverse("auction_lot_winners_dynamic", kwargs={"slug": self.in_person_auction.slug})
        response = self.client.get(url)
        assert response.status_code == 200


class AuctionDeleteViewTests(StandardTestCase):
    """Test auction deletion with different user types"""

    def test_auction_delete_anonymous(self):
        """Anonymous users cannot delete auctions"""
        url = f"/auctions/{self.online_auction.slug}/delete/"
        response = self.client.get(url)
        # Should redirect to login (302) or be denied (403)
        assert response.status_code in [302, 403]

    def test_auction_delete_non_creator(self):
        """Non-creator users cannot delete auctions"""
        self.client.login(username=self.user_with_no_lots.username, password="testpassword")
        url = f"/auctions/{self.online_auction.slug}/delete/"
        response = self.client.get(url)
        assert response.status_code in [302, 403]

    def test_auction_delete_creator(self):
        """Creator can access delete page"""
        self.client.login(username=self.user.username, password="testpassword")
        url = f"/auctions/{self.online_auction.slug}/delete/"
        response = self.client.get(url)
        assert response.status_code == 302


class AdditionalAuctionPropertyTests(StandardTestCase):
    """Test additional Auction model properties"""

    def test_auction_urls(self):
        """Test various URL properties"""
        assert self.online_auction.url == f"/auctions/{self.online_auction.slug}/"
        assert self.online_auction.add_lot_link == f"/lots/new/?auction={self.online_auction.slug}"
        assert self.online_auction.view_lot_link == f"/lots/?auction={self.online_auction.slug}&status=all"
        assert "/auctions/" in self.online_auction.label_print_link
        assert "/auctions/" in self.online_auction.label_print_unprinted_link

    def test_template_status(self):
        """Test template_status property"""
        # Create a future auction
        future_auction = Auction.objects.create(
            created_by=self.user,
            title="Future auction",
            is_online=True,
            date_start=timezone.now() + datetime.timedelta(days=1),
            date_end=timezone.now() + datetime.timedelta(days=2),
        )
        assert future_auction.template_status == "Starts:"

        # Create an in-progress auction
        in_progress_auction = Auction.objects.create(
            created_by=self.user,
            title="In progress",
            is_online=True,
            date_start=timezone.now() - datetime.timedelta(days=1),
            date_end=timezone.now() + datetime.timedelta(days=1),
        )
        assert in_progress_auction.template_status == "Now until:"

    def test_auction_str_method(self):
        """Test the __str__ method of Auction"""
        # Auction title without "auction" should have it added
        auction1 = Auction.objects.create(
            created_by=self.user,
            title="Fish Sale",
            is_online=True,
            date_start=timezone.now(),
            date_end=timezone.now() + datetime.timedelta(days=1),
        )
        str_repr = str(auction1)
        assert "auction" in str_repr.lower()
        assert "the " in str_repr.lower() or str_repr.startswith("The ")

    def test_can_submit_lots(self):
        """Test the can_submit_lots property"""
        # Create an auction with lot submission dates
        auction = Auction.objects.create(
            created_by=self.user,
            title="Lot submission test",
            is_online=True,
            lot_submission_start_date=timezone.now() - datetime.timedelta(days=1),
            lot_submission_end_date=timezone.now() + datetime.timedelta(days=1),
            date_start=timezone.now() + datetime.timedelta(days=2),
            date_end=timezone.now() + datetime.timedelta(days=3),
        )
        # Should be able to submit lots during the submission window
        assert auction.can_submit_lots is True

        # Create an auction where lot submission has ended
        ended_submission_auction = Auction.objects.create(
            created_by=self.user,
            title="Ended submission",
            is_online=True,
            lot_submission_start_date=timezone.now() - datetime.timedelta(days=3),
            lot_submission_end_date=timezone.now() - datetime.timedelta(days=1),
            date_start=timezone.now() + datetime.timedelta(days=1),
            date_end=timezone.now() + datetime.timedelta(days=2),
        )
        # Should not be able to submit lots
        assert ended_submission_auction.can_submit_lots is False


class AdditionalLotPropertyTests(StandardTestCase):
    """Test additional Lot model properties"""

    def test_lot_banned_property(self):
        """Test the banned property of lots"""
        # Create a normal lot
        lot = Lot.objects.create(
            lot_name="Normal lot",
            auction=self.online_auction,
            auctiontos_seller=self.online_tos,
            quantity=1,
            banned=False,
        )
        assert lot.banned is False

        # Update to banned
        lot.banned = True
        lot.save()
        assert lot.banned is True

    def test_lot_donation_property(self):
        """Test the donation property of lots"""
        lot = Lot.objects.create(
            lot_name="Donation lot",
            auction=self.online_auction,
            auctiontos_seller=self.online_tos,
            quantity=1,
            donation=False,
        )
        assert lot.donation is False

        lot.donation = True
        lot.save()
        assert lot.donation is True


class UserViewTests(StandardTestCase):
    """Test user profile view with different user types"""

    def test_user_view_anonymous(self):
        """Anonymous users can view user profiles"""
        url = reverse("userpage", kwargs={"slug": self.user.username})
        response = self.client.get(url)
        assert response.status_code == 200

    def test_user_view_logged_in(self):
        """Logged in users can view user profiles"""
        self.client.login(username=self.user_with_no_lots.username, password="testpassword")
        url = reverse("userpage", kwargs={"slug": self.user.username})
        response = self.client.get(url)
        assert response.status_code == 200

    def test_user_view_own_profile(self):
        """Users can view their own profile"""
        self.client.login(username=self.user.username, password="testpassword")
        url = reverse("userpage", kwargs={"slug": self.user.username})
        response = self.client.get(url)
        assert response.status_code == 200


class ImageViewTests(StandardTestCase):
    """Test image create/update/delete views"""

    def test_image_create_anonymous(self):
        """Anonymous users cannot create images"""
        url = reverse("add_image", kwargs={"lot": self.lot.pk})
        response = self.client.get(url)
        # Should redirect to login (302) or be denied (403)
        assert response.status_code in [302, 403]

    def test_image_create_logged_in(self):
        """Logged in users can access image create form"""
        self.client.login(username=self.user.username, password="testpassword")
        url = reverse("add_image", kwargs={"lot": self.lot.pk})
        response = self.client.get(url)
        assert response.status_code == 302


class WatchViewTests(StandardTestCase):
    """Test watch/unwatch functionality"""

    def test_watch_anonymous(self):
        """Anonymous users cannot watch lots"""
        # watchOrUnwatch is a function-based view
        response = self.client.post(f"/api/watchitem/{self.lot.pk}/", data={"watch": "1"})
        # Should redirect to login (302) or be denied (403)
        assert response.status_code in [302, 403]

    def test_watch_logged_in(self):
        """Logged in users can watch lots"""
        self.client.login(username=self.user_with_no_lots.username, password="testpassword")
        response = self.client.post(f"/api/watchitem/{self.lot.pk}/", data={"watch": "1"})
        self.assertEqual(response.status_code, 200)
        self.assertContains(response, "Success")

    def test_unwatch_logged_in(self):
        """Logged in users can unwatch lots"""
        self.client.login(username=self.user_with_no_lots.username, password="testpassword")
        # First watch
        self.client.post(f"/api/watchitem/{self.lot.pk}/", data={"watch": "1"})
        # Then unwatch
        response = self.client.post(f"/api/watchitem/{self.lot.pk}/", data={"watch": "false"})
        self.assertEqual(response.status_code, 200)

    def test_get_request_denied(self):
        """GET requests should be denied"""
        self.client.login(username=self.user.username, password="testpassword")
        response = self.client.get(f"/api/watchitem/{self.lot.pk}/")
        self.assertEqual(response.status_code, 405)


class MyBidsViewTests(StandardTestCase):
    """Test my bids view with different user types"""

    def test_my_bids_anonymous(self):
        """Anonymous users should be redirected to login"""
        response = self.client.get("/bids/")
        # Should redirect to login (302) or be denied (403)
        assert response.status_code in [302, 403]

    def test_my_bids_logged_in(self):
        """Logged in users can view their bids"""
        self.client.login(username=self.userB.username, password="testpassword")
        response = self.client.get("/bids/")
        assert response.status_code == 200


class MyWonLotsViewTests(StandardTestCase):
    """Test my won lots view with different user types"""

    def test_my_won_lots_anonymous(self):
        """Anonymous users should be redirected to login"""
        response = self.client.get("/lots/won/")
        # Should redirect to login (302) or be denied (403)
        assert response.status_code in [302, 403]

    def test_my_won_lots_logged_in(self):
        """Logged in users can view their won lots"""
        self.client.login(username=self.userB.username, password="testpassword")
        response = self.client.get("/lots/won/")
        assert response.status_code == 200


class DistanceUnitTests(StandardTestCase):
    """Test distance unit conversion functionality"""

    def test_default_distance_unit_is_miles(self):
        """Test that default distance unit is miles"""
        self.assertEqual(self.user.userdata.distance_unit, "mi")

    def test_distance_unit_can_be_set_to_km(self):
        """Test that distance unit can be set to kilometers"""
        userdata = self.user.userdata
        userdata.distance_unit = "km"
        userdata.save()
        userdata.refresh_from_db()
        self.assertEqual(userdata.distance_unit, "km")

    def test_preference_form_converts_km_to_miles_on_save(self):
        """Test that ChangeUserPreferencesForm converts km to miles when saving"""
        from auctions.forms import ChangeUserPreferencesForm

        userdata = self.user.userdata
        userdata.distance_unit = "km"
        userdata.local_distance = 100  # 100 miles in DB
        userdata.save()

        # Form should display ~161 km (100 * 1.60934)
        form = ChangeUserPreferencesForm(user=self.user, instance=userdata)
        self.assertEqual(form.initial["local_distance"], 161)

        # When user submits with 80 km, it should save as ~50 miles
        form_data = {
            "distance_unit": "km",
            "preferred_currency": "USD",
            "local_distance": 80,
            "email_me_about_new_auctions_distance": 160,
            "email_me_about_new_in_person_auctions_distance": 160,
            "email_visible": False,
            "show_ads": True,
            "email_me_about_new_auctions": True,
            "email_me_about_new_local_lots": True,
            "email_me_about_new_lots_ship_to_location": True,
            "email_me_when_people_comment_on_my_lots": True,
            "email_me_about_new_chat_replies": True,
            "email_me_about_new_in_person_auctions": True,
            "send_reminder_emails_about_joining_auctions": True,
            "username_visible": True,
            "share_lot_images": True,
            "auto_add_images": True,
            "push_notifications_when_lots_sell": False,
        }
        form = ChangeUserPreferencesForm(user=self.user, data=form_data, instance=userdata)
        self.assertTrue(form.is_valid())
        saved_instance = form.save()

        # Verify values are stored in miles
        self.assertEqual(saved_instance.local_distance, 50)  # 80 km / 1.60934 ≈ 50 miles
        self.assertEqual(saved_instance.email_me_about_new_auctions_distance, 99)  # 160 km / 1.60934 ≈ 99 miles

    def test_preference_form_keeps_miles_when_unit_is_miles(self):
        """Test that form doesn't convert when unit is miles"""
        from auctions.forms import ChangeUserPreferencesForm

        userdata = self.user.userdata
        userdata.distance_unit = "mi"
        userdata.local_distance = 100
        userdata.save()

        form_data = {
            "distance_unit": "mi",
            "preferred_currency": "USD",
            "local_distance": 50,
            "email_me_about_new_auctions_distance": 100,
            "email_me_about_new_in_person_auctions_distance": 100,
            "email_visible": False,
            "show_ads": True,
            "email_me_about_new_auctions": True,
            "email_me_about_new_local_lots": True,
            "email_me_about_new_lots_ship_to_location": True,
            "email_me_when_people_comment_on_my_lots": True,
            "email_me_about_new_chat_replies": True,
            "email_me_about_new_in_person_auctions": True,
            "send_reminder_emails_about_joining_auctions": True,
            "username_visible": True,
            "share_lot_images": True,
            "auto_add_images": True,
            "push_notifications_when_lots_sell": False,
        }
        form = ChangeUserPreferencesForm(user=self.user, data=form_data, instance=userdata)
        self.assertTrue(form.is_valid())
        saved_instance = form.save()

        # Values should be saved as-is in miles
        self.assertEqual(saved_instance.local_distance, 50)
        self.assertEqual(saved_instance.email_me_about_new_auctions_distance, 100)

    def test_distance_filter_converts_miles_to_km(self):
        """Test that distance_display filter converts miles to km for km users"""
        from auctions.templatetags.distance_filters import distance_display

        userdata = self.user.userdata
        userdata.distance_unit = "km"
        userdata.save()

        # 10 miles should display as 16 km
        result = distance_display(10, self.user)
        self.assertEqual(result, "16 km")

    def test_distance_filter_keeps_miles_for_miles_users(self):
        """Test that distance_display filter keeps miles for miles users"""
        from auctions.templatetags.distance_filters import distance_display

        userdata = self.user.userdata
        userdata.distance_unit = "mi"
        userdata.save()

        # 10 miles should display as 10 miles
        result = distance_display(10, self.user)
        self.assertEqual(result, "10 miles")

    def test_distance_filter_handles_negative_distance(self):
        """Test that distance_display filter handles negative distance (returns empty)"""
        from auctions.templatetags.distance_filters import distance_display

        result = distance_display(-1, self.user)
        self.assertEqual(result, "")

    def test_distance_filter_handles_zero_distance(self):
        """Test that distance_display filter handles zero distance (returns empty)"""
        from auctions.templatetags.distance_filters import distance_display

        result = distance_display(0, self.user)
        self.assertEqual(result, "")

    def test_distance_filter_defaults_to_miles_for_anonymous_users(self):
        """Test that distance_display filter defaults to miles for anonymous users"""
        from django.contrib.auth.models import AnonymousUser

        from auctions.templatetags.distance_filters import distance_display

        anonymous = AnonymousUser()
        result = distance_display(10, anonymous)
        self.assertEqual(result, "10 miles")

    def test_distance_filter_handles_string_input(self):
        """Test that distance_display filter handles string input from database"""
        from auctions.templatetags.distance_filters import distance_display

        userdata = self.user.userdata
        userdata.distance_unit = "mi"
        userdata.save()

        # String input should be converted to float
        result = distance_display("10", self.user)
        self.assertEqual(result, "10 miles")

    def test_distance_filter_handles_string_input_with_km(self):
        """Test that distance_display filter handles string input and converts to km"""
        from auctions.templatetags.distance_filters import distance_display

        userdata = self.user.userdata
        userdata.distance_unit = "km"
        userdata.save()

        # String input "10" miles should display as 16 km
        result = distance_display("10", self.user)
        self.assertEqual(result, "16 km")

    def test_distance_filter_handles_string_input_for_anonymous_users(self):
        """Test that distance_display filter handles string input for anonymous users"""
        from django.contrib.auth.models import AnonymousUser

        from auctions.templatetags.distance_filters import distance_display

        anonymous = AnonymousUser()
        # String input should work for anonymous users
        result = distance_display("10", anonymous)
        self.assertEqual(result, "10 miles")

    def test_distance_filter_handles_invalid_string_input(self):
        """Test that distance_display filter handles invalid string input"""
        from auctions.templatetags.distance_filters import distance_display

        # Invalid string should return empty string
        result = distance_display("invalid", self.user)
        self.assertEqual(result, "")

    def test_distance_filter_handles_none_input(self):
        """Test that distance_display filter handles None input"""
        from auctions.templatetags.distance_filters import distance_display

        # None input should return empty string
        result = distance_display(None, self.user)
        self.assertEqual(result, "")


class PayPalInfoViewTests(TestCase):
    """Test that the PayPal info page works for both logged in and non-logged in users"""

    def test_paypal_info_non_logged_in_user(self):
        """Test that non-logged-in users can access the PayPal info page"""
        url = reverse("paypal_seller")
        response = self.client.get(url)
        self.assertEqual(response.status_code, 200)
        self.assertContains(response, "Accept payments with PayPal")

    def test_paypal_info_logged_in_user(self):
        """Test that logged-in users can access the PayPal info page"""
        User.objects.create_user(username="testuser", password="testpassword")
        self.client.login(username="testuser", password="testpassword")
        url = reverse("paypal_seller")
        response = self.client.get(url)
        self.assertEqual(response.status_code, 200)
        self.assertContains(response, "Accept payments with PayPal")


class UserExportTests(StandardTestCase):
    """Test user export and email composition functionality"""

    def test_user_export_without_filter(self):
        """Test that user export works without a filter"""
        self.client.login(username="admin_user", password="testpassword")
        url = reverse("user_list", kwargs={"slug": self.online_auction.slug})
        response = self.client.get(url)
        self.assertEqual(response.status_code, 200)
        self.assertEqual(response["Content-Type"], "text/csv")

    def test_user_export_with_filter(self):
        """Test that user export works with a filter query parameter"""
        self.client.login(username="admin_user", password="testpassword")
        url = reverse("user_list", kwargs={"slug": self.online_auction.slug})
        response = self.client.get(url, {"query": "admin"})
        self.assertEqual(response.status_code, 200)
        self.assertEqual(response["Content-Type"], "text/csv")
        # Check that filename includes query
        self.assertIn("admin", response["Content-Disposition"])

    def test_user_export_permission_denied(self):
        """Test that non-admin users cannot export users"""
        self.client.login(username="no_lots", password="testpassword")
        url = reverse("user_list", kwargs={"slug": self.online_auction.slug})
        response = self.client.get(url)
        self.assertIn(response.status_code, [302, 403])

    def test_compose_email_without_filter(self):
        """Test composing email to all users"""
        self.client.login(username="admin_user", password="testpassword")
        url = reverse("compose_email_to_users", kwargs={"slug": self.online_auction.slug})
        response = self.client.get(url)
        self.assertEqual(response.status_code, 200)
        # The view renders a button snippet with a mailto href, not a redirect
        self.assertContains(response, 'id="email_all_users"')

    def test_compose_email_with_filter(self):
        """Test composing email with a filter"""
        self.client.login(username="admin_user", password="testpassword")
        url = reverse("compose_email_to_users", kwargs={"slug": self.online_auction.slug})
        response = self.client.get(url, {"query": "admin"})
        self.assertEqual(response.status_code, 200)
        self.assertContains(response, 'id="email_all_users"')

    def test_compose_email_permission_denied(self):
        """Test that non-admin users cannot compose emails"""
        self.client.login(username="no_lots", password="testpassword")
        url = reverse("compose_email_to_users", kwargs={"slug": self.online_auction.slug})
        response = self.client.get(url)
        self.assertEqual(response.status_code, 403)

    def test_user_export_includes_lots_sold_column(self):
        """Test that user export includes the 'Lots sold' column with correct data"""
        self.client.login(username="admin_user", password="testpassword")
        url = reverse("user_list", kwargs={"slug": self.online_auction.slug})
        response = self.client.get(url)
        self.assertEqual(response.status_code, 200)
        self.assertEqual(response["Content-Type"], "text/csv")

        # Decode the CSV content
        content = response.content.decode("utf-8")
        lines = content.strip().split("\n")

        # Check header row contains "Lots sold"
        header = lines[0]
        self.assertIn("Lots sold", header)

        # Verify header column order: "Lots submitted" should come before "Lots sold" which comes before "Lots won"
        self.assertLess(header.index("Lots submitted"), header.index("Lots sold"))
        self.assertLess(header.index("Lots sold"), header.index("Lots won"))

        # Find the row for "my_lot" user who has:
        # - 4 lots submitted (lot, lotB, lotC, unsoldLot)
        # - 3 lots sold (lot, lotB, lotC have winning_price)
        # - 0 lots won (this user is a seller)
        header_parts = header.split(",")
        lots_submitted_idx = header_parts.index("Lots submitted")
        lots_sold_idx = header_parts.index("Lots sold")
        lots_won_idx = header_parts.index("Lots won")

        # Find the row with my_lot username
        for line in lines[1:]:
            if "my_lot" in line:
                parts = line.split(",")
                # Verify the counts match expected values
                self.assertEqual(parts[lots_submitted_idx], "4", "Expected 4 lots submitted")
                self.assertEqual(parts[lots_sold_idx], "3", "Expected 3 lots sold")
                self.assertEqual(parts[lots_won_idx], "0", "Expected 0 lots won")
                break
        else:
            self.fail("Could not find my_lot user in CSV export")


class UserTrustSystemTests(StandardTestCase):
    """Test the user trust system functionality"""

    def setUp(self):
        super().setUp()
        # Create a superuser for testing trust functionality
        self.superuser = User.objects.create_superuser(
            username="superuser", password="testpassword", email="super@example.com"
        )
        # Create an untrusted user
        self.untrusted_user = User.objects.create_user(
            username="untrusted", password="testpassword", email="untrusted@example.com"
        )
        self.untrusted_user.userdata.is_trusted = False
        self.untrusted_user.userdata.save()
        # Create an auction by the untrusted user
        time = timezone.now() + datetime.timedelta(days=2)
        timeStart = timezone.now() - datetime.timedelta(days=1)
        self.untrusted_auction = Auction.objects.create(
            created_by=self.untrusted_user,
            title="Untrusted user auction",
            is_online=True,
            date_end=time,
            date_start=timeStart,
            winning_bid_percent_to_club=25,
            lot_entry_fee=2,
            unsold_lot_fee=10,
            tax=25,
        )

    def test_trusted_field_exists_on_userdata(self):
        """Test that is_trusted field exists on UserData model"""
        self.assertTrue(hasattr(self.user.userdata, "is_trusted"))
        self.assertIsInstance(self.user.userdata.is_trusted, bool)

    def test_superuser_can_trust_user(self):
        """Test that superuser can trust a user via URL parameter"""
        self.client.login(username="superuser", password="testpassword")
        url = reverse("auction_main", kwargs={"slug": self.untrusted_auction.slug})
        # Join the auction first
        AuctionTOS.objects.create(
            user=self.superuser,
            auction=self.untrusted_auction,
            pickup_location=PickupLocation.objects.create(
                name="location",
                auction=self.untrusted_auction,
                pickup_time=timezone.now() + datetime.timedelta(days=3),
            ),
        )
        response = self.client.get(url + "?trust_user=true")
        self.assertEqual(response.status_code, 200)
        # Reload user data
        self.untrusted_user.userdata.refresh_from_db()
        self.assertTrue(self.untrusted_user.userdata.is_trusted)

    def test_non_superuser_cannot_trust_user(self):
        """Test that non-superuser cannot trust a user"""
        self.client.login(username="admin_user", password="testpassword")
        url = reverse("auction_main", kwargs={"slug": self.untrusted_auction.slug})
        initial_trust = self.untrusted_user.userdata.is_trusted
        self.client.get(url + "?trust_user=true")
        # Reload user data
        self.untrusted_user.userdata.refresh_from_db()
        # Trust status should not change
        self.assertEqual(self.untrusted_user.userdata.is_trusted, initial_trust)

    def test_untrusted_user_invoice_no_payment_button(self):
        """Test that invoices for untrusted users don't show payment button"""
        # Create invoice for untrusted auction
        theFuture = timezone.now() + datetime.timedelta(days=3)
        location = PickupLocation.objects.create(name="location", auction=self.untrusted_auction, pickup_time=theFuture)
        tos = AuctionTOS.objects.create(
            user=self.user_with_no_lots, auction=self.untrusted_auction, pickup_location=location
        )
        invoice, created = Invoice.objects.get_or_create(auctiontos_user=tos)
        # Enable online payments
        self.untrusted_auction.enable_online_payments = True
        self.untrusted_auction.save()
        # Check that payment button is not shown
        self.assertFalse(invoice.show_payment_button)

    def test_trusted_user_invoice_shows_payment_button(self):
        """Test that invoices for trusted users show payment button when conditions are met"""
        # Make sure user is trusted
        self.user.userdata.is_trusted = True
        self.user.userdata.paypal_enabled = True
        self.user.userdata.save()
        # Enable online payments
        self.online_auction.enable_online_payments = True
        self.online_auction.save()
        # Get invoice - show_payment_button may still be False due to other checks
        # (e.g., balance, PayPal config), we're mainly testing that the is_trusted check doesn't block it
        Invoice.objects.get(auctiontos_user=self.online_tos)

    def test_invoice_template_shows_email_message_for_trusted(self):
        """Test that invoice template shows email notification message for trusted users"""
        self.client.login(username="my_lot", password="testpassword")
        # Make sure the creator is trusted
        self.user.userdata.is_trusted = True
        self.user.userdata.save()
        url = reverse("invoice_by_pk", kwargs={"pk": self.invoice.pk})
        response = self.client.get(url)
        self.assertEqual(response.status_code, 200)

    def test_auction_ribbon_trust_link_for_superuser(self):
        """Test that superuser sees trust link in auction ribbon"""
        self.client.login(username="superuser", password="testpassword")
        url = reverse("auction_main", kwargs={"slug": self.untrusted_auction.slug})
        # Join the auction first
        location = PickupLocation.objects.filter(auction=self.untrusted_auction).first()
        if not location:
            location = PickupLocation.objects.create(
                name="location",
                auction=self.untrusted_auction,
                pickup_time=timezone.now() + datetime.timedelta(days=3),
            )
        AuctionTOS.objects.create(user=self.superuser, auction=self.untrusted_auction, pickup_location=location)
        response = self.client.get(url)
        self.assertEqual(response.status_code, 200)
        # Check that response contains trust link (only if auction is not promoted)
        if not self.untrusted_auction.promote_this_auction:
            self.assertContains(response, "trust_user=true")

    def test_email_invoice_skips_untrusted_users(self):
        """Test that email_invoice management command skips untrusted users"""
        from django.core.management import call_command

        # Create an invoice for untrusted auction
        theFuture = timezone.now() + datetime.timedelta(days=3)
        location = PickupLocation.objects.create(name="location", auction=self.untrusted_auction, pickup_time=theFuture)
        tos = AuctionTOS.objects.create(
            user=self.user_with_no_lots, auction=self.untrusted_auction, pickup_location=location
        )
        invoice, created = Invoice.objects.get_or_create(auctiontos_user=tos)
        invoice.status = "UNPAID"
        invoice.email_sent = False
        invoice.save()
        # Enable email sending
        self.untrusted_auction.email_users_when_invoices_ready = True
        self.untrusted_auction.save()
        # Run command
        call_command("email_invoice")
        # Reload invoice
        invoice.refresh_from_db()
        # Email should be marked sent but not actually sent
        self.assertTrue(invoice.email_sent)


class WatchOrUnwatchViewTests(StandardTestCase):
    """Test watchOrUnwatch function-based view"""

    def test_watch_anonymous_denied(self):
        """Anonymous users cannot watch lots"""
        response = self.client.post(f"/api/watchitem/{self.lot.pk}/", data={"watch": "true"})
        self.assertIn(response.status_code, [302, 403])

    def test_watch_logged_in(self):
        """Logged in users can watch lots"""
        self.client.login(username=self.user_with_no_lots.username, password="testpassword")
        response = self.client.post(f"/api/watchitem/{self.lot.pk}/", data={"watch": "true"})
        self.assertEqual(response.status_code, 200)
        self.assertContains(response, "Success")

    def test_unwatch_logged_in(self):
        """Logged in users can unwatch lots"""
        self.client.login(username=self.user_with_no_lots.username, password="testpassword")
        # First watch
        self.client.post(f"/api/watchitem/{self.lot.pk}/", data={"watch": "true"})
        # Then unwatch
        response = self.client.post(f"/api/watchitem/{self.lot.pk}/", data={"watch": "false"})
        self.assertEqual(response.status_code, 200)

    def test_get_request_denied(self):
        """GET requests should be denied"""
        self.client.login(username=self.user.username, password="testpassword")
        response = self.client.get(f"/api/watchitem/{self.lot.pk}/")
        self.assertEqual(response.status_code, 405)


class LotEndauctionsMethodsTests(StandardTestCase):
    """Test the new Lot model methods used by endauctions management command"""

    def test_send_ending_very_soon_message_not_ending(self):
        """Test that message is not sent when lot is not ending very soon"""
        # Create a lot that ends in the future
        future_time = timezone.now() + datetime.timedelta(hours=1)
        lot = Lot.objects.create(
            lot_name="Future lot",
            auction=self.online_auction,
            auctiontos_seller=self.online_tos,
            quantity=1,
            date_end=future_time,
            active=True,
        )
        # This should not raise an error, and not send a message
        lot.send_ending_very_soon_message()
        # If we get here without error, the test passes

    def test_send_ending_very_soon_message_ending_soon(self):
        """Test that message is sent when lot is ending very soon"""
        # Create a lot that ends in less than 1 minute
        soon_time = timezone.now() + datetime.timedelta(seconds=30)
        lot = Lot.objects.create(
            lot_name="Ending soon lot",
            auction=self.online_auction,
            auctiontos_seller=self.online_tos,
            quantity=1,
            date_end=soon_time,
            active=True,
        )
        # This should not raise an error
        lot.send_ending_very_soon_message()

    def test_send_ending_very_soon_message_already_sold(self):
        """Test that message is not sent when lot is already sold"""
        # Create a sold lot that is ending soon
        soon_time = timezone.now() + datetime.timedelta(seconds=30)
        lot = Lot.objects.create(
            lot_name="Sold lot",
            auction=self.online_auction,
            auctiontos_seller=self.online_tos,
            quantity=1,
            date_end=soon_time,
            active=True,
            winner=self.userB,
            winning_price=10,
        )
        # This should not send a message since lot is sold
        lot.send_ending_very_soon_message()

    def test_send_lot_end_message_with_winner(self):
        """Test that correct message is sent when lot ends with a winner"""
        # Create a lot with a high bidder (without an auction to avoid complications)
        lot_end_time = timezone.now() - datetime.timedelta(hours=1)
        bid_time = timezone.now() - datetime.timedelta(hours=2)

        lot = Lot.objects.create(
            lot_name="Lot with winner",
            user=self.user,
            quantity=1,
            date_end=lot_end_time,
            active=True,
            reserve_price=5,
        )
        # Add a bid with a time before the lot ended
        bid = Bid.objects.create(lot_number=lot, user=self.userB, amount=10, was_high_bid=True)
        # Set the bid time to before the lot ended
        bid.bid_time = bid_time
        bid.last_bid_time = bid_time
        bid.save()

        # Send lot end message
        lot.send_lot_end_message()

        # Check that LotHistory was created
        history = LotHistory.objects.filter(lot=lot).first()
        self.assertIsNotNone(history)
        self.assertIn("Won by", history.message)

    def test_send_lot_end_message_no_winner(self):
        """Test that correct message is sent when lot ends without a winner"""
        # Create a lot without bids
        past_time = timezone.now() - datetime.timedelta(hours=1)
        lot = Lot.objects.create(
            lot_name="Lot without winner",
            auction=self.online_auction,
            auctiontos_seller=self.online_tos,
            quantity=1,
            date_end=past_time,
            active=True,
            reserve_price=5,
        )

        # Send lot end message
        lot.send_lot_end_message()

        # Check that LotHistory was created
        history = LotHistory.objects.filter(lot=lot).first()
        self.assertIsNotNone(history)
        self.assertEqual(history.message, "This lot did not sell")

    def test_send_non_auction_lot_emails_with_winner(self):
        """Test that emails are sent for non-auction lots with winners"""
        # Create a non-auction lot with a winner
        # Use user_with_no_lots which has a valid email
        lot = Lot.objects.create(
            lot_name="Non-auction lot",
            user=self.user,
            quantity=1,
            winner=self.user_with_no_lots,
            winning_price=10,
            active=False,
        )

        # This should not raise an error
        lot.send_non_auction_lot_emails()

    def test_send_non_auction_lot_emails_no_winner(self):
        """Test that emails are not sent for non-auction lots without winners"""
        # Create a non-auction lot without a winner
        lot = Lot.objects.create(
            lot_name="Non-auction lot no winner",
            user=self.user,
            quantity=1,
            active=False,
        )

        # This should not raise an error or send emails
        lot.send_non_auction_lot_emails()

    def test_send_non_auction_lot_emails_in_auction(self):
        """Test that emails are not sent for auction lots"""
        # Create an auction lot with a winner
        lot = Lot.objects.create(
            lot_name="Auction lot",
            auction=self.online_auction,
            auctiontos_seller=self.online_tos,
            quantity=1,
            winner=self.userB,
            winning_price=10,
            active=False,
        )

        # This should not send emails since it's in an auction
        lot.send_non_auction_lot_emails()

    def test_process_relist_logic_no_relist(self):
        """Test relist logic when lot should not be relisted"""
        # Create a non-auction lot with no relist settings
        lot = Lot.objects.create(
            lot_name="No relist lot",
            user=self.user,
            quantity=1,
            active=False,
            relist_if_sold=False,
            relist_if_not_sold=False,
        )

        relist, sendNoRelistWarning = lot.process_relist_logic()
        self.assertFalse(relist)
        self.assertFalse(sendNoRelistWarning)

    def test_process_relist_logic_relist_if_sold_with_countdown(self):
        """Test relist logic when lot sold and should be relisted"""
        # Create a non-auction lot that sold and should be relisted
        lot = Lot.objects.create(
            lot_name="Relist if sold lot",
            user=self.user,
            quantity=1,
            winner=self.userB,
            winning_price=10,
            active=False,
            relist_if_sold=True,
            relist_countdown=3,
        )

        relist, sendNoRelistWarning = lot.process_relist_logic()
        self.assertTrue(relist)
        self.assertFalse(sendNoRelistWarning)
        self.assertEqual(lot.relist_countdown, 2)

    def test_process_relist_logic_relist_if_sold_no_countdown(self):
        """Test relist logic when lot sold but countdown is 0"""
        # Create a non-auction lot that sold but has no more relists
        lot = Lot.objects.create(
            lot_name="No more relists lot",
            user=self.user,
            quantity=1,
            winner=self.userB,
            winning_price=10,
            active=False,
            relist_if_sold=True,
            relist_countdown=0,
        )

        relist, sendNoRelistWarning = lot.process_relist_logic()
        self.assertFalse(relist)
        self.assertTrue(sendNoRelistWarning)

    def test_process_relist_logic_relist_if_not_sold_with_countdown(self):
        """Test relist logic when lot didn't sell and should be relisted"""
        # Create a non-auction lot that didn't sell and should be relisted
        past_time = timezone.now() - datetime.timedelta(hours=1)
        lot = Lot.objects.create(
            lot_name="Relist if not sold lot",
            user=self.user,
            quantity=1,
            date_end=past_time,
            active=False,
            relist_if_not_sold=True,
            relist_countdown=3,
            lot_run_duration=10,
        )

        relist, sendNoRelistWarning = lot.process_relist_logic()
        self.assertFalse(relist)  # unsold lots don't trigger immediate relist
        self.assertFalse(sendNoRelistWarning)
        self.assertEqual(lot.relist_countdown, 2)
        self.assertTrue(lot.active)  # lot is reactivated

    def test_process_relist_logic_relist_if_not_sold_no_countdown(self):
        """Test relist logic when lot didn't sell but countdown is 0"""
        # Create a non-auction lot that didn't sell but has no more relists
        lot = Lot.objects.create(
            lot_name="No more relists unsold lot",
            user=self.user,
            quantity=1,
            active=False,
            relist_if_not_sold=True,
            relist_countdown=0,
        )

        relist, sendNoRelistWarning = lot.process_relist_logic()
        self.assertFalse(relist)
        self.assertTrue(sendNoRelistWarning)

    def test_process_relist_logic_auction_lot(self):
        """Test relist logic doesn't apply to auction lots"""
        # Create an auction lot
        lot = Lot.objects.create(
            lot_name="Auction lot",
            auction=self.online_auction,
            auctiontos_seller=self.online_tos,
            quantity=1,
            active=False,
            relist_if_sold=True,
            relist_countdown=3,
        )

        relist, sendNoRelistWarning = lot.process_relist_logic()
        self.assertFalse(relist)
        self.assertFalse(sendNoRelistWarning)

    def test_relist_lot_basic(self):
        """Test that relist_lot creates a new lot correctly"""
        # Create a lot to relist
        original_lot = Lot.objects.create(
            lot_name="Original lot",
            user=self.user,
            quantity=1,
            winner=self.userB,
            winning_price=10,
            active=False,
            lot_run_duration=10,
        )
        original_pk = original_lot.pk

        # Relist the lot
        new_lot = original_lot.relist_lot()

        # Check that a new lot was created
        self.assertNotEqual(new_lot.pk, original_pk)
        self.assertTrue(new_lot.active)
        self.assertIsNone(new_lot.winner)
        self.assertIsNone(new_lot.winning_price)
        self.assertFalse(new_lot.buy_now_used)
        self.assertEqual(new_lot.lot_name, "Original lot")

    def test_relist_lot_with_images(self):
        """Test that relist_lot copies images correctly"""
        from auctions.models import LotImage

        # Create a lot with an image
        original_lot = Lot.objects.create(
            lot_name="Lot with image",
            user=self.user,
            quantity=1,
            winner=self.userB,
            winning_price=10,
            active=False,
            lot_run_duration=10,
        )

        # Create an image for the lot
        LotImage.objects.create(
            lot_number=original_lot,
            image_source="ACTUAL",
            is_primary=True,
        )

        # Relist the lot
        new_lot = original_lot.relist_lot()

        # Check that image was copied
        new_images = LotImage.objects.filter(lot_number=new_lot)
        self.assertEqual(new_images.count(), 1)
        new_image = new_images.first()
        # ACTUAL should change to REPRESENTATIVE on relist
        self.assertEqual(new_image.image_source, "REPRESENTATIVE")
        self.assertTrue(new_image.is_primary)


class WebSocketConsumerTests(TransactionTestCase):
    """Tests for websocket consumers (LotConsumer, UserConsumer, AuctionConsumer)

    Best practices for websocket tests in CI:
    - All operations have timeouts
    - Proper cleanup with try-finally blocks
    - Simplified message handling to avoid hanging

    Note: Uses TransactionTestCase instead of TestCase to properly handle
    database transactions with async code and channels' database_sync_to_async
    """

    # Timeout constants for CI reliability
    CONNECT_TIMEOUT = 5
    DISCONNECT_TIMEOUT = 5
    RECEIVE_TIMEOUT = 3

    def setUp(self):
        """Set up test data needed for websocket tests - mirrors StandardTestCase setup"""
        time = timezone.now() - datetime.timedelta(days=2)
        timeStart = timezone.now() - datetime.timedelta(days=3)
        theFuture = timezone.now() + datetime.timedelta(days=3)
        self.admin_user = User.objects.create_user(
            username="admin_user", password="testpassword", email="test@example.com"
        )
        self.user = User.objects.create_user(username="my_lot", password="testpassword", email="test@example.com")
        self.user_with_no_lots = User.objects.create_user(
            username="no_lots", password="testpassword", email="asdf@example.com"
        )
        self.user_who_does_not_join = User.objects.create_user(
            username="no_joins", password="testpassword", email="zxcgv@example.com"
        )
        self.online_auction = Auction.objects.create(
            created_by=self.user,
            title="This auction is online",
            is_online=True,
            date_end=time,
            date_start=timeStart,
            winning_bid_percent_to_club=25,
            lot_entry_fee=2,
            unsold_lot_fee=10,
            tax=25,
        )
        self.in_person_auction = Auction.objects.create(
            created_by=self.user,
            title="This auction is in-person",
            is_online=False,
            date_end=time,
            date_start=timeStart,
            winning_bid_percent_to_club=25,
            lot_entry_fee=2,
            unsold_lot_fee=10,
            tax=25,
            buy_now="allow",
            reserve_price="allow",
            use_seller_dash_lot_numbering=True,
        )
        self.location = PickupLocation.objects.create(
            name="location", auction=self.online_auction, pickup_time=theFuture
        )
        self.in_person_location = PickupLocation.objects.create(
            name="location", auction=self.in_person_auction, pickup_time=theFuture
        )
        self.userB = User.objects.create_user(username="no_tos", password="testpassword")
        self.admin_online_tos = AuctionTOS.objects.create(
            user=self.admin_user, auction=self.online_auction, pickup_location=self.location, is_admin=True
        )
        self.admin_in_person_tos = AuctionTOS.objects.create(
            user=self.admin_user, auction=self.in_person_auction, pickup_location=self.in_person_location, is_admin=True
        )
        self.online_tos = AuctionTOS.objects.create(
            user=self.user, auction=self.online_auction, pickup_location=self.location
        )
        self.in_person_tos = AuctionTOS.objects.create(
            user=self.user, auction=self.in_person_auction, pickup_location=self.location
        )
        self.tosB = AuctionTOS.objects.create(
            user=self.userB, auction=self.online_auction, pickup_location=self.location
        )
        self.tosC = AuctionTOS.objects.create(
            user=self.user_with_no_lots, auction=self.online_auction, pickup_location=self.location
        )
        self.in_person_buyer = AuctionTOS.objects.create(
            user=self.user_with_no_lots,
            auction=self.in_person_auction,
            pickup_location=self.in_person_location,
            bidder_number="555",
        )
        self.lot = Lot.objects.create(
            lot_name="A test lot",
            auction=self.online_auction,
            auctiontos_seller=self.online_tos,
            quantity=1,
            winning_price=10,
            auctiontos_winner=self.tosB,
            active=False,
        )
        self.lotB = Lot.objects.create(
            lot_name="B test lot",
            auction=self.online_auction,
            auctiontos_seller=self.online_tos,
            quantity=1,
            winning_price=10,
            auctiontos_winner=self.tosB,
            active=False,
        )

    async def _create_active_lot_with_auction(self, seller_user, bidder_user=None):
        """Helper method to create an active lot with a future-dated auction"""
        from channels.db import database_sync_to_async

        theFuture = timezone.now() + datetime.timedelta(days=3)
        auction = await database_sync_to_async(Auction.objects.create)(
            created_by=seller_user,
            title="Future auction",
            is_online=True,
            date_end=theFuture,
            date_start=timezone.now(),
        )
        location = await database_sync_to_async(PickupLocation.objects.create)(
            name="test location", auction=auction, pickup_time=theFuture
        )
        seller_tos = await database_sync_to_async(AuctionTOS.objects.create)(
            user=seller_user, auction=auction, pickup_location=location
        )

        if bidder_user:
            await database_sync_to_async(AuctionTOS.objects.create)(
                user=bidder_user, auction=auction, pickup_location=location
            )

        lot = await database_sync_to_async(Lot.objects.create)(
            lot_name="Test websocket lot",
            auction=auction,
            auctiontos_seller=seller_tos,
            quantity=1,
            reserve_price=10,
            date_end=theFuture,
        )
        return lot

    async def test_lot_consumer_connect_authenticated_user(self):
        """Test LotConsumer connection with authenticated user who has joined auction"""
        from channels.testing import WebsocketCommunicator

        from auctions.consumers import LotConsumer

        lot = await self._create_active_lot_with_auction(self.user, self.user)

        communicator = WebsocketCommunicator(
            LotConsumer.as_asgi(),
            f"/ws/lots/{lot.pk}/",
        )
        communicator.scope["user"] = self.user
        communicator.scope["url_route"] = {"kwargs": {"lot_number": lot.pk}}

        try:
            connected, _ = await communicator.connect(timeout=self.CONNECT_TIMEOUT)
            self.assertTrue(connected)
        finally:
            await communicator.disconnect(timeout=self.DISCONNECT_TIMEOUT)

    async def test_lot_consumer_connect_anonymous_user(self):
        """Test LotConsumer connection with anonymous user"""
        from channels.testing import WebsocketCommunicator
        from django.contrib.auth.models import AnonymousUser

        from auctions.consumers import LotConsumer

        lot = await self._create_active_lot_with_auction(self.user)

        communicator = WebsocketCommunicator(
            LotConsumer.as_asgi(),
            f"/ws/lots/{lot.pk}/",
        )
        communicator.scope["user"] = AnonymousUser()
        communicator.scope["url_route"] = {"kwargs": {"lot_number": lot.pk}}

        try:
            # Anonymous users can connect to view lot
            connected, _ = await communicator.connect(timeout=self.CONNECT_TIMEOUT)
            self.assertTrue(connected)
        finally:
            await communicator.disconnect(timeout=self.DISCONNECT_TIMEOUT)

    async def test_lot_consumer_chat_message_authenticated(self):
        """Test sending chat message as authenticated user who has joined auction"""
        from channels.testing import WebsocketCommunicator

        from auctions.consumers import LotConsumer

        lot = await self._create_active_lot_with_auction(self.user, self.user_with_no_lots)

        communicator = WebsocketCommunicator(
            LotConsumer.as_asgi(),
            f"/ws/lots/{lot.pk}/",
        )
        communicator.scope["user"] = self.user_with_no_lots
        communicator.scope["url_route"] = {"kwargs": {"lot_number": lot.pk}}

        try:
            await communicator.connect(timeout=self.CONNECT_TIMEOUT)

            # Send a chat message
            await communicator.send_json_to({"message": "Hello from test!"})

            # Should receive the message back, skip any system messages
            found_message = False
            for _ in range(5):  # Reduced from 10 to 5 for faster failure
                try:
                    response = await communicator.receive_json_from(timeout=self.RECEIVE_TIMEOUT)
                    if response.get("message") == "Hello from test!" and response.get("info") == "CHAT":
                        found_message = True
                        self.assertEqual(response["username"], str(self.user_with_no_lots))
                        break
                except:
                    break

            self.assertTrue(found_message, "Did not receive the expected chat message")
        finally:
            await communicator.disconnect(timeout=self.DISCONNECT_TIMEOUT)

    async def test_lot_consumer_chat_message_anonymous(self):
        """Test that anonymous users cannot send chat messages"""
        from channels.testing import WebsocketCommunicator
        from django.contrib.auth.models import AnonymousUser

        from auctions.consumers import LotConsumer

        lot = await self._create_active_lot_with_auction(self.user)

        communicator = WebsocketCommunicator(
            LotConsumer.as_asgi(),
            f"/ws/lots/{lot.pk}/",
        )
        communicator.scope["user"] = AnonymousUser()
        communicator.scope["url_route"] = {"kwargs": {"lot_number": lot.pk}}

        try:
            await communicator.connect(timeout=self.CONNECT_TIMEOUT)

            # Try to send a chat message
            await communicator.send_json_to({"message": "Hello from anonymous!"})

            # Anonymous users should not get a response for their message
            # The consumer just passes without doing anything
        finally:
            await communicator.disconnect(timeout=self.DISCONNECT_TIMEOUT)

    async def test_lot_consumer_bid_authenticated_with_tos(self):
        """Test placing a bid as authenticated user who has joined auction"""
        from channels.testing import WebsocketCommunicator

        from auctions.consumers import LotConsumer

        lot = await self._create_active_lot_with_auction(self.user, self.user_with_no_lots)

        communicator = WebsocketCommunicator(
            LotConsumer.as_asgi(),
            f"/ws/lots/{lot.pk}/",
        )
        communicator.scope["user"] = self.user_with_no_lots
        communicator.scope["url_route"] = {"kwargs": {"lot_number": lot.pk}}

        try:
            await communicator.connect(timeout=self.CONNECT_TIMEOUT)

            # Place a bid
            await communicator.send_json_to({"bid": 15})

            # Should receive a response about the bid (either success or error message)
            found_bid_response = False
            for _ in range(5):  # Reduced from 10 to 5
                try:
                    response = await communicator.receive_json_from(timeout=self.RECEIVE_TIMEOUT)
                    # Accept any bid-related response: success info types or error
                    if response.get("info") in ["NEW_HIGH_BIDDER", "INFO", "ERROR"] or response.get("error"):
                        found_bid_response = True
                        break
                except:
                    break

            self.assertTrue(found_bid_response, "Did not receive expected bid response")
        finally:
            await communicator.disconnect(timeout=self.DISCONNECT_TIMEOUT)

    async def test_lot_consumer_bid_user_not_joined_auction(self):
        """Test that users who haven't joined auction cannot bid"""
        from channels.testing import WebsocketCommunicator

        from auctions.consumers import LotConsumer

        lot = await self._create_active_lot_with_auction(self.user)

        communicator = WebsocketCommunicator(
            LotConsumer.as_asgi(),
            f"/ws/lots/{lot.pk}/",
        )
        communicator.scope["user"] = self.user_who_does_not_join
        communicator.scope["url_route"] = {"kwargs": {"lot_number": lot.pk}}

        try:
            await communicator.connect(timeout=self.CONNECT_TIMEOUT)

            # Try to place a bid
            await communicator.send_json_to({"bid": 15})

            # Should receive an error
            found_error = False
            for _ in range(5):  # Reduced from 10 to 5
                try:
                    response = await communicator.receive_json_from(timeout=self.RECEIVE_TIMEOUT)
                    if response.get("error"):
                        found_error = True
                        self.assertIn("joined", response["error"].lower())
                        break
                except:
                    break

            self.assertTrue(found_error, "Did not receive expected error message")
        finally:
            await communicator.disconnect(timeout=self.DISCONNECT_TIMEOUT)

    async def test_lot_consumer_bid_anonymous_user(self):
        """Test that anonymous users cannot bid"""
        from channels.testing import WebsocketCommunicator
        from django.contrib.auth.models import AnonymousUser

        from auctions.consumers import LotConsumer

        lot = await self._create_active_lot_with_auction(self.user)

        communicator = WebsocketCommunicator(
            LotConsumer.as_asgi(),
            f"/ws/lots/{lot.pk}/",
        )
        communicator.scope["user"] = AnonymousUser()
        communicator.scope["url_route"] = {"kwargs": {"lot_number": lot.pk}}

        try:
            await communicator.connect(timeout=self.CONNECT_TIMEOUT)

            # Try to place a bid
            await communicator.send_json_to({"bid": 15})

            # Anonymous users should not get a response for their bid
            # The consumer just passes without doing anything
        finally:
            await communicator.disconnect(timeout=self.DISCONNECT_TIMEOUT)

    async def test_lot_consumer_bid_before_online_bidding_starts(self):
        """Test that bids cannot be placed before online bidding starts for in-person auctions"""
        from channels.db import database_sync_to_async
        from channels.testing import WebsocketCommunicator

        from auctions.consumers import LotConsumer

        # Create an in-person auction with online bidding that hasn't started yet
        theFuture = timezone.now() + datetime.timedelta(days=3)
        online_bidding_start = timezone.now() + datetime.timedelta(hours=2)
        online_bidding_end = timezone.now() + datetime.timedelta(days=2)

        auction = await database_sync_to_async(Auction.objects.create)(
            created_by=self.user,
            title="In-person auction with future online bidding",
            is_online=False,
            date_start=timezone.now(),
            date_end=theFuture,
            date_online_bidding_starts=online_bidding_start,
            date_online_bidding_ends=online_bidding_end,
            online_bidding="allow",
        )
        location = await database_sync_to_async(PickupLocation.objects.create)(
            name="test location", auction=auction, pickup_time=theFuture
        )
        seller_tos = await database_sync_to_async(AuctionTOS.objects.create)(
            user=self.user, auction=auction, pickup_location=location
        )
        await database_sync_to_async(AuctionTOS.objects.create)(
            user=self.user_with_no_lots, auction=auction, pickup_location=location
        )

        lot = await database_sync_to_async(Lot.objects.create)(
            lot_name="Test lot before online bidding",
            auction=auction,
            auctiontos_seller=seller_tos,
            quantity=1,
            reserve_price=10,
            date_end=theFuture,
        )

        communicator = WebsocketCommunicator(
            LotConsumer.as_asgi(),
            f"/ws/lots/{lot.pk}/",
        )
        communicator.scope["user"] = self.user_with_no_lots
        communicator.scope["url_route"] = {"kwargs": {"lot_number": lot.pk}}

        try:
            await communicator.connect(timeout=self.CONNECT_TIMEOUT)

            # Try to place a bid
            await communicator.send_json_to({"bid": 15})

            # Should receive an error about online bidding not started
            found_error = False
            for _ in range(5):
                try:
                    response = await communicator.receive_json_from(timeout=self.RECEIVE_TIMEOUT)
                    if response.get("error"):
                        found_error = True
                        self.assertIn("hasn't started", response["error"].lower())
                        break
                except:
                    break

            self.assertTrue(found_error, "Did not receive expected error about online bidding not started")
        finally:
            await communicator.disconnect(timeout=self.DISCONNECT_TIMEOUT)

    async def test_lot_consumer_bid_after_online_bidding_ends(self):
        """Test that bids cannot be placed after online bidding ends for in-person auctions"""
        from channels.db import database_sync_to_async
        from channels.testing import WebsocketCommunicator

        from auctions.consumers import LotConsumer

        # Create an in-person auction with online bidding that has ended
        theFuture = timezone.now() + datetime.timedelta(days=3)
        online_bidding_start = timezone.now() - datetime.timedelta(days=2)
        online_bidding_end = timezone.now() - datetime.timedelta(hours=1)

        auction = await database_sync_to_async(Auction.objects.create)(
            created_by=self.user,
            title="In-person auction with ended online bidding",
            is_online=False,
            date_start=timezone.now() - datetime.timedelta(days=3),
            date_end=theFuture,
            date_online_bidding_starts=online_bidding_start,
            date_online_bidding_ends=online_bidding_end,
            online_bidding="allow",
        )
        location = await database_sync_to_async(PickupLocation.objects.create)(
            name="test location", auction=auction, pickup_time=theFuture
        )
        seller_tos = await database_sync_to_async(AuctionTOS.objects.create)(
            user=self.user, auction=auction, pickup_location=location
        )
        await database_sync_to_async(AuctionTOS.objects.create)(
            user=self.user_with_no_lots, auction=auction, pickup_location=location
        )

        lot = await database_sync_to_async(Lot.objects.create)(
            lot_name="Test lot after online bidding",
            auction=auction,
            auctiontos_seller=seller_tos,
            quantity=1,
            reserve_price=10,
            date_end=theFuture,
        )

        communicator = WebsocketCommunicator(
            LotConsumer.as_asgi(),
            f"/ws/lots/{lot.pk}/",
        )
        communicator.scope["user"] = self.user_with_no_lots
        communicator.scope["url_route"] = {"kwargs": {"lot_number": lot.pk}}

        try:
            await communicator.connect(timeout=self.CONNECT_TIMEOUT)

            # Try to place a bid
            await communicator.send_json_to({"bid": 15})

            # Should receive an error about online bidding ended
            found_error = False
            for _ in range(5):
                try:
                    response = await communicator.receive_json_from(timeout=self.RECEIVE_TIMEOUT)
                    if response.get("error"):
                        found_error = True
                        self.assertIn("ended", response["error"].lower())
                        break
                except:
                    break

            self.assertTrue(found_error, "Did not receive expected error about online bidding ended")
        finally:
            await communicator.disconnect(timeout=self.DISCONNECT_TIMEOUT)

    async def test_lot_consumer_bid_on_sold_lot(self):
        """Test that bids cannot be placed on lots that have already been sold"""
        from channels.db import database_sync_to_async
        from channels.testing import WebsocketCommunicator

        from auctions.consumers import LotConsumer

        # Create a sold lot
        theFuture = timezone.now() + datetime.timedelta(days=3)
        auction = await database_sync_to_async(Auction.objects.create)(
            created_by=self.user,
            title="Auction with sold lot",
            is_online=True,
            date_start=timezone.now(),
            date_end=theFuture,
        )
        location = await database_sync_to_async(PickupLocation.objects.create)(
            name="test location", auction=auction, pickup_time=theFuture
        )
        seller_tos = await database_sync_to_async(AuctionTOS.objects.create)(
            user=self.user, auction=auction, pickup_location=location
        )
        winner_tos = await database_sync_to_async(AuctionTOS.objects.create)(
            user=self.user_with_no_lots, auction=auction, pickup_location=location
        )

        lot = await database_sync_to_async(Lot.objects.create)(
            lot_name="Sold lot",
            auction=auction,
            auctiontos_seller=seller_tos,
            quantity=1,
            reserve_price=10,
            date_end=theFuture,
            winner=self.user_with_no_lots,
            auctiontos_winner=winner_tos,
            winning_price=20,
        )

        # Try to bid as another user
        another_user = await database_sync_to_async(User.objects.create_user)(
            username="another_bidder", password="testpassword", email="another@example.com"
        )
        await database_sync_to_async(AuctionTOS.objects.create)(
            user=another_user, auction=auction, pickup_location=location
        )

        communicator = WebsocketCommunicator(
            LotConsumer.as_asgi(),
            f"/ws/lots/{lot.pk}/",
        )
        communicator.scope["user"] = another_user
        communicator.scope["url_route"] = {"kwargs": {"lot_number": lot.pk}}

        try:
            await communicator.connect(timeout=self.CONNECT_TIMEOUT)

            # Try to place a bid
            await communicator.send_json_to({"bid": 25})

            # Should receive an error about lot being sold
            found_error = False
            for _ in range(5):
                try:
                    response = await communicator.receive_json_from(timeout=self.RECEIVE_TIMEOUT)
                    if response.get("error"):
                        found_error = True
                        self.assertIn("sold", response["error"].lower())
                        break
                except:
                    break

            self.assertTrue(found_error, "Did not receive expected error about lot being sold")
        finally:
            await communicator.disconnect(timeout=self.DISCONNECT_TIMEOUT)

    async def test_lot_consumer_auction_admin_can_view(self):
        """Test that auction admins can connect to lot consumer"""
        from channels.db import database_sync_to_async
        from channels.testing import WebsocketCommunicator

        from auctions.consumers import LotConsumer

        lot = await self._create_active_lot_with_auction(self.user)

        # Make admin_user an admin of the auction
        auction = await database_sync_to_async(lambda: lot.auction)()
        location = await database_sync_to_async(lambda: auction.pickuplocation_set.first())()
        await database_sync_to_async(AuctionTOS.objects.create)(
            user=self.admin_user, auction=auction, pickup_location=location, is_admin=True
        )

        communicator = WebsocketCommunicator(
            LotConsumer.as_asgi(),
            f"/ws/lots/{lot.pk}/",
        )
        communicator.scope["user"] = self.admin_user
        communicator.scope["url_route"] = {"kwargs": {"lot_number": lot.pk}}

        try:
            connected, _ = await communicator.connect(timeout=self.CONNECT_TIMEOUT)
            self.assertTrue(connected)
        finally:
            await communicator.disconnect(timeout=self.DISCONNECT_TIMEOUT)

    async def test_user_consumer_connect_valid_user(self):
        """Test UserConsumer connection with valid user"""
        from channels.testing import WebsocketCommunicator

        from auctions.consumers import UserConsumer

        communicator = WebsocketCommunicator(
            UserConsumer.as_asgi(),
            f"/ws/users/{self.user.pk}/",
        )
        communicator.scope["user"] = self.user
        communicator.scope["url_route"] = {"kwargs": {"user_pk": self.user.pk}}

        try:
            connected, _ = await communicator.connect(timeout=self.CONNECT_TIMEOUT)
            self.assertTrue(connected)
        finally:
            await communicator.disconnect(timeout=self.DISCONNECT_TIMEOUT)

    async def test_user_consumer_connect_wrong_user(self):
        """Test UserConsumer connection with wrong user ID"""
        from channels.testing import WebsocketCommunicator

        from auctions.consumers import UserConsumer

        communicator = WebsocketCommunicator(
            UserConsumer.as_asgi(),
            f"/ws/users/{self.admin_user.pk}/",
        )
        communicator.scope["user"] = self.user  # Different user
        communicator.scope["url_route"] = {"kwargs": {"user_pk": self.admin_user.pk}}

        try:
            connected, _ = await communicator.connect(timeout=self.CONNECT_TIMEOUT)
            # Should be rejected because user doesn't match
            self.assertFalse(connected)
        finally:
            # Even if connection failed, try to disconnect to clean up
            try:
                await communicator.disconnect(timeout=self.DISCONNECT_TIMEOUT)
            except:
                pass

    async def test_user_consumer_connect_anonymous(self):
        """Test UserConsumer connection with anonymous user"""
        from channels.testing import WebsocketCommunicator
        from django.contrib.auth.models import AnonymousUser

        from auctions.consumers import UserConsumer

        communicator = WebsocketCommunicator(
            UserConsumer.as_asgi(),
            f"/ws/users/{self.user.pk}/",
        )
        communicator.scope["user"] = AnonymousUser()
        communicator.scope["url_route"] = {"kwargs": {"user_pk": self.user.pk}}

        try:
            connected, _ = await communicator.connect(timeout=self.CONNECT_TIMEOUT)
            # Should be rejected
            self.assertFalse(connected)
        finally:
            # Even if connection failed, try to disconnect to clean up
            try:
                await communicator.disconnect(timeout=self.DISCONNECT_TIMEOUT)
            except:
                pass

    async def test_auction_consumer_connect_admin(self):
        """Test AuctionConsumer connection with auction admin"""
        from channels.testing import WebsocketCommunicator

        from auctions.consumers import AuctionConsumer

        communicator = WebsocketCommunicator(
            AuctionConsumer.as_asgi(),
            f"/ws/auctions/{self.online_auction.pk}/",
        )
        communicator.scope["user"] = self.admin_user
        communicator.scope["url_route"] = {"kwargs": {"auction_pk": self.online_auction.pk}}

        try:
            connected, _ = await communicator.connect(timeout=self.CONNECT_TIMEOUT)
            self.assertTrue(connected)
        finally:
            await communicator.disconnect(timeout=self.DISCONNECT_TIMEOUT)

    async def test_auction_consumer_connect_non_admin(self):
        """Test AuctionConsumer connection with non-admin user"""
        from channels.testing import WebsocketCommunicator

        from auctions.consumers import AuctionConsumer

        communicator = WebsocketCommunicator(
            AuctionConsumer.as_asgi(),
            f"/ws/auctions/{self.online_auction.pk}/",
        )
        communicator.scope["user"] = self.user_with_no_lots
        communicator.scope["url_route"] = {"kwargs": {"auction_pk": self.online_auction.pk}}

        try:
            connected, _ = await communicator.connect(timeout=self.CONNECT_TIMEOUT)
            # Should be rejected
            self.assertFalse(connected)
        finally:
            # Even if connection failed, try to disconnect to clean up
            try:
                await communicator.disconnect(timeout=self.DISCONNECT_TIMEOUT)
            except:
                pass

    async def test_auction_consumer_connect_anonymous(self):
        """Test AuctionConsumer connection with anonymous user"""
        from channels.testing import WebsocketCommunicator
        from django.contrib.auth.models import AnonymousUser

        from auctions.consumers import AuctionConsumer

        communicator = WebsocketCommunicator(
            AuctionConsumer.as_asgi(),
            f"/ws/auctions/{self.online_auction.pk}/",
        )
        communicator.scope["user"] = AnonymousUser()
        communicator.scope["url_route"] = {"kwargs": {"auction_pk": self.online_auction.pk}}

        try:
            connected, _ = await communicator.connect(timeout=self.CONNECT_TIMEOUT)
            # Should be rejected
            self.assertFalse(connected)
        finally:
            # Even if connection failed, try to disconnect to clean up
            try:
                await communicator.disconnect(timeout=self.DISCONNECT_TIMEOUT)
            except:
                pass

    async def test_auction_consumer_invalid_auction(self):
        """Test AuctionConsumer connection with invalid auction ID"""
        from channels.testing import WebsocketCommunicator

        from auctions.consumers import AuctionConsumer

        communicator = WebsocketCommunicator(
            AuctionConsumer.as_asgi(),
            "/ws/auctions/99999/",
        )
        communicator.scope["user"] = self.admin_user
        communicator.scope["url_route"] = {"kwargs": {"auction_pk": 99999}}

        try:
            connected, _ = await communicator.connect(timeout=self.CONNECT_TIMEOUT)
            # Should be rejected because auction doesn't exist
            self.assertFalse(connected)
        finally:
            # Even if connection failed, try to disconnect to clean up
            try:
                await communicator.disconnect(timeout=self.DISCONNECT_TIMEOUT)
            except:
                pass


class HasEverGrantedPermissionTests(StandardTestCase):
    """Test the has_ever_granted_permission annotation"""

    def test_user_who_joined_has_permission(self):
        """User who joined an auction (not manually_added) should have has_ever_granted_permission=True"""
        # online_tos is created with manually_added=False by default
        tos_qs = self.online_auction.tos_qs.filter(user=self.user)
        tos = tos_qs.first()
        self.assertTrue(tos.has_ever_granted_permission)

    def test_manually_added_user_without_prior_join_has_no_permission(self):
        """User who was manually added and never joined should have has_ever_granted_permission=False"""
        # Create a new user who was manually added
        new_user = User.objects.create_user(username="manually_added_user", password="testpassword")
        AuctionTOS.objects.create(
            user=new_user, auction=self.online_auction, pickup_location=self.location, manually_added=True
        )

        tos_qs = self.online_auction.tos_qs.filter(user=new_user)
        tos = tos_qs.first()
        self.assertFalse(tos.has_ever_granted_permission)

    def test_manually_added_user_with_prior_join_has_permission(self):
        """User who was manually added but joined another auction by same creator should have has_ever_granted_permission=True"""
        # Create a new user
        new_user = User.objects.create_user(username="returning_user", password="testpassword")

        # User joins first auction normally
        AuctionTOS.objects.create(
            user=new_user, auction=self.online_auction, pickup_location=self.location, manually_added=False
        )

        # User is manually added to second auction by same creator
        second_auction = Auction.objects.create(
            created_by=self.user,  # Same creator as online_auction
            title="Second auction",
            is_online=True,
            date_end=timezone.now() + datetime.timedelta(days=2),
            date_start=timezone.now() - datetime.timedelta(days=1),
        )
        second_location = PickupLocation.objects.create(
            name="location2", auction=second_auction, pickup_time=timezone.now() + datetime.timedelta(days=3)
        )
        AuctionTOS.objects.create(
            user=new_user, auction=second_auction, pickup_location=second_location, manually_added=True
        )

        # Check the manually added TOS
        tos_qs = second_auction.tos_qs.filter(user=new_user)
        tos = tos_qs.first()
        self.assertTrue(tos.has_ever_granted_permission)

    def test_user_with_no_account_has_no_permission(self):
        """AuctionTOS without a user should have has_ever_granted_permission=False"""
        # Create an AuctionTOS without a user
        no_user_tos = AuctionTOS.objects.create(
            auction=self.online_auction, pickup_location=self.location, name="Guest User", email="guest@example.com"
        )

        tos_qs = self.online_auction.tos_qs.filter(pk=no_user_tos.pk)
        tos = tos_qs.first()
        self.assertFalse(tos.has_ever_granted_permission)

    def test_different_creator_auctions_dont_grant_permission(self):
        """User who joined an auction by a different creator should not have permission"""
        # Create a different auction creator
        other_creator = User.objects.create_user(username="other_creator", password="testpassword")

        # Create a new user
        new_user = User.objects.create_user(username="cross_auction_user", password="testpassword")

        # User joins an auction by a different creator
        other_auction = Auction.objects.create(
            created_by=other_creator,  # Different creator
            title="Other creator's auction",
            is_online=True,
            date_end=timezone.now() + datetime.timedelta(days=2),
            date_start=timezone.now() - datetime.timedelta(days=1),
        )
        other_location = PickupLocation.objects.create(
            name="other_location", auction=other_auction, pickup_time=timezone.now() + datetime.timedelta(days=3)
        )
        AuctionTOS.objects.create(
            user=new_user, auction=other_auction, pickup_location=other_location, manually_added=False
        )

        # User is manually added to an auction by the original creator
        AuctionTOS.objects.create(
            user=new_user, auction=self.online_auction, pickup_location=self.location, manually_added=True
        )

        # Check the manually added TOS - should be False because user never joined
        # an auction by self.user (the creator of online_auction)
        tos_qs = self.online_auction.tos_qs.filter(user=new_user)
        tos = tos_qs.first()
        self.assertFalse(tos.has_ever_granted_permission)


<<<<<<< HEAD
class BulkAddLotsAutoTests(StandardTestCase):
    """Tests for the new auto-save bulk add lots functionality"""
    
    def setUp(self):
        super().setUp()
        # Set up auction with lot limits
        self.in_person_auction.max_lots_per_user = 3
        self.in_person_auction.allow_additional_lots_as_donation = True
        self.in_person_auction.allow_bulk_adding_lots = True
        self.in_person_auction.lot_submission_end_date = timezone.now() + datetime.timedelta(days=7)
        self.in_person_auction.save()
        
    def test_bulk_add_lots_view_access(self):
        """Test that users can access bulk add lots page"""
        # Login as regular user
        self.client.login(username="my_lot", password="testpassword")
        response = self.client.get(reverse('bulk_add_lots_auto_for_myself', kwargs={'slug': self.in_person_auction.slug}))
        self.assertEqual(response.status_code, 200)
        
    def test_bulk_add_lots_admin_access(self):
        """Test that admins can access bulk add for other users"""
        # Login as admin
        self.client.login(username="admin_user", password="testpassword")
        response = self.client.get(
            reverse('bulk_add_lots_auto', kwargs={
                'slug': self.in_person_auction.slug,
                'bidder_number': self.in_person_buyer.bidder_number
            })
        )
        self.assertEqual(response.status_code, 200)
    
    def test_bulk_add_lots_non_admin_cannot_access_bidder_url(self):
        """Test that non-admin users cannot access the bidder_number URL"""
        # Login as regular user (not auction creator)
        self.client.login(username="no_lots", password="testpassword")
        
        # Try to access bulk add for a specific bidder number
        response = self.client.get(
            reverse('bulk_add_lots_auto', kwargs={
                'slug': self.in_person_auction.slug,
                'bidder_number': self.in_person_buyer.bidder_number
            }),
            follow=True  # Follow redirects
        )
        
        # Should be redirected (not allowed)
        self.assertEqual(response.status_code, 200)
        # Check for error message
        messages = list(response.context['messages'])
        self.assertTrue(any('admin' in str(m).lower() for m in messages))
        
    def test_save_lot_ajax_security(self):
        """Test that non-admin users cannot add lots for others"""
        # Login as regular user (not auction creator)
        self.client.login(username="no_lots", password="testpassword")
        
        # Try to add lot for another user
        response = self.client.post(
            reverse('save_lot_ajax', kwargs={'slug': self.in_person_auction.slug}),
            data='{"lot_name": "Test Lot", "bidder_number": "555"}',
            content_type='application/json'
        )
        data = response.json()
        self.assertFalse(data['success'])
        self.assertIn('admin', data['errors']['general'].lower())
        
    def test_save_lot_ajax_admin_can_add_for_others(self):
        """Test that admins can add lots for other users"""
        # Login as admin
        self.client.login(username="admin_user", password="testpassword")
        
        # Add lot for another user
        response = self.client.post(
            reverse('save_lot_ajax', kwargs={'slug': self.in_person_auction.slug}),
            data='{"lot_name": "Test Lot", "reserve_price": 5, "bidder_number": "555"}',
            content_type='application/json'
        )
        data = response.json()
        self.assertTrue(data['success'])
        self.assertIsNotNone(data['lot_id'])
        
        # Verify lot was created for correct user
        lot = Lot.objects.get(lot_number=data['lot_id'])
        self.assertEqual(lot.auctiontos_seller, self.in_person_buyer)
        
    def test_lot_limit_enforcement(self):
        """Test that lot limits are enforced for non-admin users"""
        # Login as regular user (not auction creator)
        self.client.login(username="no_lots", password="testpassword")
        
        # Create 3 lots (the limit)
        for i in range(3):
            response = self.client.post(
                reverse('save_lot_ajax', kwargs={'slug': self.in_person_auction.slug}),
                data=f'{{"lot_name": "Test Lot {i}", "reserve_price": 5}}',
                content_type='application/json'
            )
            data = response.json()
            self.assertTrue(data['success'])
        
        # Try to add 4th lot (should fail)
        response = self.client.post(
            reverse('save_lot_ajax', kwargs={'slug': self.in_person_auction.slug}),
            data='{"lot_name": "Test Lot 4", "reserve_price": 5}',
            content_type='application/json'
        )
        data = response.json()
        self.assertFalse(data['success'])
        self.assertIn('maximum', data['errors']['general'].lower())
        
    def test_donation_lot_beyond_limit(self):
        """Test that donation lots can be added beyond limit when allowed"""
        # Login as regular user (not auction creator)
        self.client.login(username="no_lots", password="testpassword")
        
        # Create 3 lots (the limit)
        for i in range(3):
            response = self.client.post(
                reverse('save_lot_ajax', kwargs={'slug': self.in_person_auction.slug}),
                data=f'{{"lot_name": "Test Lot {i}", "reserve_price": 5}}',
                content_type='application/json'
            )
            self.assertTrue(response.json()['success'])
        
        # Try to add 4th lot as donation (should succeed)
        response = self.client.post(
            reverse('save_lot_ajax', kwargs={'slug': self.in_person_auction.slug}),
            data='{"lot_name": "Donation Lot", "reserve_price": 5, "donation": true}',
            content_type='application/json'
        )
        data = response.json()
        self.assertTrue(data['success'])
        
    def test_admin_bypass_lot_limit(self):
        """Test that admins can bypass lot limits"""
        # Login as admin
        self.client.login(username="admin_user", password="testpassword")
        
        # Create 4 lots (beyond limit)
        for i in range(4):
            response = self.client.post(
                reverse('save_lot_ajax', kwargs={'slug': self.in_person_auction.slug}),
                data=f'{{"lot_name": "Test Lot {i}", "reserve_price": 5}}',
                content_type='application/json'
            )
            data = response.json()
            self.assertTrue(data['success'])
            if i >= 3:  # Beyond limit
                self.assertTrue(data.get('admin_bypassed'))
                
    def test_locked_lot_cannot_be_edited(self):
        """Test that lots cannot be edited after submission deadline"""
        # Create a lot for tosC (user_with_no_lots)
        lot = Lot.objects.create(
            lot_name="Test Lot",
            auction=self.in_person_auction,
            auctiontos_seller=self.tosC,
            reserve_price=5
        )
        
        # End lot submission
        self.in_person_auction.lot_submission_end_date = timezone.now() - datetime.timedelta(days=1)
        self.in_person_auction.save()
        
        # Login as regular user (owner, not auction creator)
        self.client.login(username="no_lots", password="testpassword")
        
        # Try to edit the lot
        response = self.client.post(
            reverse('save_lot_ajax', kwargs={'slug': self.in_person_auction.slug}),
            data=f'{{"lot_id": {lot.lot_number}, "lot_name": "Updated Name", "reserve_price": 10}}',
            content_type='application/json'
        )
        data = response.json()
        self.assertFalse(data['success'])
        # Check that error message relates to lot submission deadline
        error_msg = data['errors']['general'].lower()
        self.assertTrue('cannot be edited' in error_msg or 'submission' in error_msg)
        
    def test_custom_fields_saved(self):
        """Test that custom fields are properly saved"""
        # Set up custom fields
        self.in_person_auction.custom_field_1 = 'required'
        self.in_person_auction.custom_field_1_name = 'Species'
        self.in_person_auction.use_custom_checkbox_field = True
        self.in_person_auction.custom_checkbox_name = 'Wild Caught'
        self.in_person_auction.use_quantity_field = True
        self.in_person_auction.use_donation_field = True
        self.in_person_auction.use_i_bred_this_fish_field = True
        self.in_person_auction.save()
        
        # Login as regular user
        self.client.login(username="my_lot", password="testpassword")
        
        # Create lot with all custom fields
        response = self.client.post(
            reverse('save_lot_ajax', kwargs={'slug': self.in_person_auction.slug}),
            data='{"lot_name": "Test Lot", "reserve_price": 5, "custom_field_1": "Betta", "custom_checkbox": true, "quantity": 2, "donation": true, "i_bred_this_fish": true}',
            content_type='application/json'
        )
        data = response.json()
        self.assertTrue(data['success'])
        
        # Verify all fields saved
        lot = Lot.objects.get(lot_number=data['lot_id'])
        self.assertEqual(lot.custom_field_1, 'Betta')
        self.assertTrue(lot.custom_checkbox)
        self.assertEqual(lot.quantity, 2)
        self.assertTrue(lot.donation)
        self.assertTrue(lot.i_bred_this_fish)
        
    def test_required_field_validation(self):
        """Test that required fields are validated"""
        # Set up required custom field
        self.in_person_auction.custom_field_1 = 'required'
        self.in_person_auction.custom_field_1_name = 'Species'
        self.in_person_auction.save()
        
        # Login as regular user
        self.client.login(username="my_lot", password="testpassword")
        
        # Try to create lot without required field
        response = self.client.post(
            reverse('save_lot_ajax', kwargs={'slug': self.in_person_auction.slug}),
            data='{"lot_name": "Test Lot", "reserve_price": 5}',
            content_type='application/json'
        )
        data = response.json()
        self.assertFalse(data['success'])
        self.assertIn('custom_field_1', data['errors'])
        
    def test_lot_update_existing(self):
        """Test that existing lots can be updated"""
        # Create a lot
        lot = Lot.objects.create(
            lot_name="Original Name",
            auction=self.in_person_auction,
            auctiontos_seller=self.in_person_tos,
            reserve_price=5
        )
        
        # Login as user (owner)
        self.client.login(username="my_lot", password="testpassword")
        
        # Update the lot
        response = self.client.post(
            reverse('save_lot_ajax', kwargs={'slug': self.in_person_auction.slug}),
            data=f'{{"lot_id": {lot.lot_number}, "lot_name": "Updated Name", "reserve_price": 10}}',
            content_type='application/json'
        )
        data = response.json()
        self.assertTrue(data['success'])
        
        # Verify update
        lot.refresh_from_db()
        self.assertEqual(lot.lot_name, 'Updated Name')
        self.assertEqual(lot.reserve_price, 10)
        
    def test_lot_not_found_for_different_user(self):
        """Test that users cannot edit other users' lots"""
        # Create a lot for user_with_no_lots
        lot = Lot.objects.create(
            lot_name="Other User's Lot",
            auction=self.in_person_auction,
            auctiontos_seller=self.tosC,
            reserve_price=5
        )
        
        # Login as different user
        self.client.login(username="my_lot", password="testpassword")
        
        # Try to edit the lot
        response = self.client.post(
            reverse('save_lot_ajax', kwargs={'slug': self.in_person_auction.slug}),
            data=f'{{"lot_id": {lot.lot_number}, "lot_name": "Hacked Name", "reserve_price": 100}}',
            content_type='application/json'
        )
        data = response.json()
        self.assertFalse(data['success'])
        self.assertIn('not found', data['errors']['general'].lower())

    def test_lot_locked_when_has_bids(self):
        """Test that lots with bids cannot be edited"""
        # Create a lot - use in_person_buyer TOS for in_person_auction
        lot = Lot.objects.create(
            lot_name="Test Lot",
            auction=self.in_person_auction,
            auctiontos_seller=self.in_person_buyer,
            reserve_price=5
        )
        
        # Add a bid to the lot
        Bid.objects.create(
            lot_number=lot,
            user=self.userB,
            bid_time=timezone.now(),
            amount=10
        )
        
        # Login as lot owner
        self.client.login(username="no_lots", password="testpassword")
        
        # Try to edit the lot
        response = self.client.post(
            reverse('save_lot_ajax', kwargs={'slug': self.in_person_auction.slug}),
            data=f'{{"lot_id": {lot.lot_number}, "lot_name": "Updated Name", "reserve_price": 10}}',
            content_type='application/json'
        )
        data = response.json()
        self.assertFalse(data['success'])
        error_msg = data['errors']['general'].lower()
        self.assertTrue('bids' in error_msg or 'cannot be edited' in error_msg)
        
    def test_lot_locked_when_sold(self):
        """Test that sold lots cannot be edited"""
        # Create a sold lot - use in_person_buyer TOS for in_person_auction
        lot = Lot.objects.create(
            lot_name="Test Lot",
            auction=self.in_person_auction,
            auctiontos_seller=self.in_person_buyer,
            reserve_price=5,
            auctiontos_winner=self.tosB  # Has been sold
        )
        
        # Login as lot owner
        self.client.login(username="no_lots", password="testpassword")
        
        # Try to edit the lot
        response = self.client.post(
            reverse('save_lot_ajax', kwargs={'slug': self.in_person_auction.slug}),
            data=f'{{"lot_id": {lot.lot_number}, "lot_name": "Updated Name", "reserve_price": 10}}',
            content_type='application/json'
        )
        data = response.json()
        self.assertFalse(data['success'])
        error_msg = data['errors']['general'].lower()
        self.assertTrue('sold' in error_msg or 'cannot be edited' in error_msg)

    def test_admin_can_edit_locked_lot(self):
        """Test that admins can edit locked lots"""
        # Create a lot and end lot submission
        lot = Lot.objects.create(
            lot_name="Test Lot",
            auction=self.in_person_auction,
            auctiontos_seller=self.in_person_buyer,
            reserve_price=5
        )
        
        # End lot submission
        self.in_person_auction.lot_submission_end_date = timezone.now() - datetime.timedelta(days=1)
        self.in_person_auction.save()
        
        # Login as admin
        self.client.login(username="admin_user", password="testpassword")
        
        # Admin should be able to edit
        response = self.client.post(
            reverse('save_lot_ajax', kwargs={'slug': self.in_person_auction.slug}),
            data=f'{{"lot_id": {lot.lot_number}, "lot_name": "Admin Updated", "reserve_price": 10, "bidder_number": "{self.in_person_buyer.bidder_number}"}}',
            content_type='application/json'
        )
        data = response.json()
        self.assertTrue(data['success'])
        
        # Verify update
        lot.refresh_from_db()
        self.assertEqual(lot.lot_name, 'Admin Updated')

    def test_can_be_edited_property(self):
        """Test the can_be_edited property of Lot model"""
        # Create a basic lot
        lot = Lot.objects.create(
            lot_name="Test Lot",
            auction=self.in_person_auction,
            auctiontos_seller=self.in_person_tos,
            reserve_price=5
        )
        
        # With open submission, lot should be editable
        self.assertTrue(lot.can_be_edited)
        self.assertFalse(lot.cannot_be_edited_reason)
        
        # End lot submission
        self.in_person_auction.lot_submission_end_date = timezone.now() - datetime.timedelta(days=1)
        self.in_person_auction.save()
        
        # Now lot should not be editable
        lot.refresh_from_db()
        self.assertFalse(lot.can_be_edited)
        self.assertEqual(lot.cannot_be_edited_reason, "Lot submission is over for this auction")

    def test_cannot_change_reason_with_high_bidder(self):
        """Test cannot_change_reason when lot has a high bidder"""
        lot = Lot.objects.create(
            lot_name="Test Lot",
            auction=self.in_person_auction,
            auctiontos_seller=self.in_person_tos,
            reserve_price=5
        )
        
        # Add a bid to the lot
        Bid.objects.create(
            lot_number=lot,
            user=self.userB,
            bid_time=timezone.now(),
            amount=10
        )
        
        self.assertEqual(lot.cannot_change_reason, "There are already bids placed on this lot")
        self.assertFalse(lot.can_be_edited)

    def test_cannot_change_reason_with_winner(self):
        """Test cannot_change_reason when lot has a winner"""
        lot = Lot.objects.create(
            lot_name="Test Lot",
            auction=self.in_person_auction,
            auctiontos_seller=self.in_person_tos,
            reserve_price=5,
            auctiontos_winner=self.tosB
        )
        
        self.assertEqual(lot.cannot_change_reason, "This lot has sold")
        self.assertFalse(lot.can_be_edited)
=======
class UpdateAuctionStatsCommandTestCase(StandardTestCase):
    """Test the update_auction_stats management command"""

    def test_command_processes_single_auction(self):
        """Test that the command processes only one auction per run"""
        import datetime

        from django.core.management import call_command
        from django.utils import timezone

        # Set up multiple auctions with due stats updates
        now = timezone.now()

        # Ensure setUp auctions don't interfere by setting their next_update_due to far future
        self.online_auction.next_update_due = now + datetime.timedelta(days=365)
        self.online_auction.save()
        self.in_person_auction.next_update_due = now + datetime.timedelta(days=365)
        self.in_person_auction.save()

        # Create three auctions with different next_update_due times
        auction1 = Auction.objects.create(
            created_by=self.user,
            title="Auction 1 - oldest",
            is_online=True,
            date_start=now - datetime.timedelta(days=5),
            date_end=now + datetime.timedelta(days=2),
        )
        auction1.next_update_due = now - datetime.timedelta(hours=5)  # Most overdue
        auction1.save()

        auction2 = Auction.objects.create(
            created_by=self.user,
            title="Auction 2 - middle",
            is_online=True,
            date_start=now - datetime.timedelta(days=4),
            date_end=now + datetime.timedelta(days=2),
        )
        auction2.next_update_due = now - datetime.timedelta(hours=3)  # Second most overdue
        auction2.save()

        auction3 = Auction.objects.create(
            created_by=self.user,
            title="Auction 3 - newest",
            is_online=True,
            date_start=now - datetime.timedelta(days=3),
            date_end=now + datetime.timedelta(days=2),
        )
        auction3.next_update_due = now - datetime.timedelta(hours=1)  # Least overdue
        auction3.save()

        # Store the original next_update_due times
        original_due_1 = auction1.next_update_due
        original_due_2 = auction2.next_update_due
        original_due_3 = auction3.next_update_due

        # Run the command once (using --sync to run synchronously for testing)
        call_command("update_auction_stats", "--sync")

        # Refresh from database
        auction1.refresh_from_db()
        auction2.refresh_from_db()
        auction3.refresh_from_db()

        # The most overdue auction (auction1) should have been updated
        self.assertIsNotNone(auction1.last_stats_update)
        self.assertNotEqual(auction1.next_update_due, original_due_1)
        # The new next_update_due should be in the future
        self.assertGreater(auction1.next_update_due, now)

        # The other two auctions should NOT have been updated
        self.assertEqual(auction2.next_update_due, original_due_2)
        self.assertEqual(auction3.next_update_due, original_due_3)

    def test_command_orders_by_next_update_due(self):
        """Test that the command processes the most overdue auction first"""
        import datetime

        from django.core.management import call_command
        from django.utils import timezone

        now = timezone.now()

        # Ensure setUp auctions don't interfere by setting their next_update_due to far future
        self.online_auction.next_update_due = now + datetime.timedelta(days=365)
        self.online_auction.save()
        self.in_person_auction.next_update_due = now + datetime.timedelta(days=365)
        self.in_person_auction.save()

        # Create two auctions with different next_update_due times
        newer_auction = Auction.objects.create(
            created_by=self.user,
            title="Newer auction",
            is_online=True,
            date_start=now - datetime.timedelta(days=3),
            date_end=now + datetime.timedelta(days=2),
        )
        newer_auction.next_update_due = now - datetime.timedelta(hours=1)  # Less overdue
        newer_auction.save()

        older_auction = Auction.objects.create(
            created_by=self.user,
            title="Older auction",
            is_online=True,
            date_start=now - datetime.timedelta(days=5),
            date_end=now + datetime.timedelta(days=2),
        )
        older_auction.next_update_due = now - datetime.timedelta(hours=5)  # More overdue
        older_auction.save()

        # Run the command (using --sync to run synchronously for testing)
        call_command("update_auction_stats", "--sync")

        # Refresh from database
        newer_auction.refresh_from_db()
        older_auction.refresh_from_db()

        # The older (more overdue) auction should have been processed
        self.assertIsNotNone(older_auction.last_stats_update)
        self.assertGreater(older_auction.next_update_due, now)

        # The newer auction should not have been processed yet
        self.assertEqual(newer_auction.next_update_due, now - datetime.timedelta(hours=1))
        self.assertIsNone(newer_auction.last_stats_update)

    def test_command_handles_no_due_auctions(self):
        """Test that the command handles the case when no auctions are due"""
        import datetime

        from django.core.management import call_command
        from django.utils import timezone

        now = timezone.now()

        # Create an auction with next_update_due in the future
        future_auction = Auction.objects.create(
            created_by=self.user,
            title="Future auction",
            is_online=True,
            date_start=now - datetime.timedelta(days=3),
            date_end=now + datetime.timedelta(days=2),
        )
        future_auction.next_update_due = now + datetime.timedelta(hours=5)
        future_auction.save()

        # Run the command - should not raise any errors (using --sync to run synchronously for testing)
        call_command("update_auction_stats", "--sync")

        # Refresh from database
        future_auction.refresh_from_db()

        # The auction should not have been processed
        self.assertEqual(future_auction.next_update_due, now + datetime.timedelta(hours=5))
        self.assertIsNone(future_auction.last_stats_update)


class LotsByUserViewTest(StandardTestCase):
    """Test for the LotsByUser view to ensure it handles missing 'user' parameter correctly"""

    def test_lots_by_user_missing_user_parameter(self):
        """Test that the view doesn't crash when 'user' parameter is missing"""
        # Access the URL without user parameter, only with auction parameter
        url = reverse("user_lots") + f"?auction={self.online_auction.slug}"
        response = self.client.get(url)

        # Should return 200, not crash with MultiValueDictKeyError
        self.assertEqual(response.status_code, 200)

        # Context should have user set to None
        self.assertIsNone(response.context["user"])

    def test_lots_by_user_with_valid_user_parameter(self):
        """Test that the view works correctly with a valid user parameter"""
        url = reverse("user_lots") + f"?user={self.user.username}"
        response = self.client.get(url)

        # Should return 200
        self.assertEqual(response.status_code, 200)

        # Context should have the correct user
        self.assertEqual(response.context["user"], self.user)
        self.assertEqual(response.context["view"], "user")

    def test_lots_by_user_with_invalid_user_parameter(self):
        """Test that the view handles non-existent username gracefully"""
        url = reverse("user_lots") + "?user=nonexistent_user"
        response = self.client.get(url)

        # Should return 200, not crash
        self.assertEqual(response.status_code, 200)

        # Context should have user set to None
        self.assertIsNone(response.context["user"])


class ImportLotsFromCSVViewTests(StandardTestCase):
    """Test CSV lot import functionality"""

    def test_import_lots_csv_anonymous(self):
        """Anonymous users cannot import lots from CSV"""
        url = reverse("import_lots_from_csv", kwargs={"slug": self.online_auction.slug})
        response = self.client.post(url)
        # Should redirect to login (302) or be denied (403)
        assert response.status_code in [302, 403]

    def test_import_lots_csv_non_admin(self):
        """Non-admin users cannot import lots from CSV"""
        self.client.login(username=self.user_with_no_lots.username, password="testpassword")
        url = reverse("import_lots_from_csv", kwargs={"slug": self.online_auction.slug})
        response = self.client.post(url)
        assert response.status_code in [302, 403]

    def test_import_lots_csv_admin_no_file(self):
        """Admin posting without CSV file gets error"""
        self.client.login(username=self.admin_user.username, password="testpassword")
        url = reverse("import_lots_from_csv", kwargs={"slug": self.online_auction.slug})
        response = self.client.post(url)
        # Should redirect with error message
        assert response.status_code == 200

    def test_import_lots_csv_create_new_lot(self):
        """CSV import creates a new lot for existing user"""
        self.client.login(username=self.admin_user.username, password="testpassword")
        url = reverse("import_lots_from_csv", kwargs={"slug": self.online_auction.slug})

        # Set name and email on TOS so we can find it
        self.online_tos.name = "Test User"
        self.online_tos.email = "testuser@example.com"
        self.online_tos.save()

        # Create CSV content
        csv_content = (
            "Name,Email,Lot Name,Quantity,Reserve Price\n"
            f"{self.online_tos.name},{self.online_tos.email},Test Lot from CSV,5,10\n"
        )

        from io import BytesIO

        csv_file = BytesIO(csv_content.encode("utf-8"))
        csv_file.name = "test.csv"

        response = self.client.post(url, {"csv_file": csv_file})

        # Should redirect successfully
        assert response.status_code == 200

        # Check that lot was created
        new_lot = Lot.objects.filter(lot_name="Test Lot from CSV", auction=self.online_auction).first()
        assert new_lot is not None
        assert new_lot.quantity == 5
        assert new_lot.reserve_price == 10
        assert new_lot.auctiontos_seller == self.online_tos

    def test_import_lots_csv_update_existing_lot(self):
        """CSV import updates existing lot by lot number"""
        self.client.login(username=self.admin_user.username, password="testpassword")
        url = reverse("import_lots_from_csv", kwargs={"slug": self.online_auction.slug})

        # Use existing lot
        lot_number = self.lot.lot_number_int

        # Create CSV content to update the lot
        csv_content = f"Lot Number,Lot Name,Quantity,Reserve Price\n{lot_number},Updated Lot Name,3,15\n"

        from io import BytesIO

        csv_file = BytesIO(csv_content.encode("utf-8"))
        csv_file.name = "test.csv"

        response = self.client.post(url, {"csv_file": csv_file})

        # Should redirect successfully
        assert response.status_code == 200

        # Check that lot was updated
        self.lot.refresh_from_db()
        assert self.lot.lot_name == "Updated Lot Name"
        assert self.lot.quantity == 3
        assert self.lot.reserve_price == 15

    def test_import_lots_csv_create_new_user_and_lot(self):
        """CSV import creates both user and lot"""
        self.client.login(username=self.admin_user.username, password="testpassword")
        url = reverse("import_lots_from_csv", kwargs={"slug": self.online_auction.slug})

        # Create CSV content with new user
        csv_content = "Name,Email,Lot Name,Quantity\nNew User,newuser@example.com,New User Lot,2\n"

        from io import BytesIO

        csv_file = BytesIO(csv_content.encode("utf-8"))
        csv_file.name = "test.csv"

        response = self.client.post(url, {"csv_file": csv_file})

        # Should redirect successfully
        assert response.status_code == 200

        # Check that user was created
        new_tos = AuctionTOS.objects.filter(email="newuser@example.com", auction=self.online_auction).first()
        assert new_tos is not None
        assert new_tos.name == "New User"

        # Check that lot was created
        new_lot = Lot.objects.filter(lot_name="New User Lot", auction=self.online_auction).first()
        assert new_lot is not None
        assert new_lot.auctiontos_seller == new_tos

    def test_import_lots_csv_boolean_fields(self):
        """CSV import handles boolean fields correctly"""
        self.client.login(username=self.admin_user.username, password="testpassword")
        url = reverse("import_lots_from_csv", kwargs={"slug": self.online_auction.slug})

        # Create CSV with boolean fields
        csv_content = (
            "Name,Email,Lot Name,Breeder Points,Donation\n"
            f"{self.online_tos.name},{self.online_tos.email},Bred Fish,yes,true\n"
        )

        from io import BytesIO

        csv_file = BytesIO(csv_content.encode("utf-8"))
        csv_file.name = "test.csv"

        response = self.client.post(url, {"csv_file": csv_file})

        # Should redirect successfully
        assert response.status_code == 200

        # Check boolean fields
        new_lot = Lot.objects.filter(lot_name="Bred Fish", auction=self.online_auction).first()
        assert new_lot is not None
        assert new_lot.i_bred_this_fish is True
        assert new_lot.donation is True

    def test_import_lots_csv_missing_info(self):
        """CSV import skips rows with missing required information"""
        self.client.login(username=self.admin_user.username, password="testpassword")
        url = reverse("import_lots_from_csv", kwargs={"slug": self.online_auction.slug})

        # Create CSV with incomplete data
        csv_content = "Name,Email\nMissing Lot Name,missing@example.com\n"

        from io import BytesIO

        csv_file = BytesIO(csv_content.encode("utf-8"))
        csv_file.name = "test.csv"

        response = self.client.post(url, {"csv_file": csv_file})

        # Should redirect successfully but skip the row
        assert response.status_code == 200

        # Check that no lot was created
        lots = Lot.objects.filter(auctiontos_seller__email="missing@example.com", auction=self.online_auction)
        assert lots.count() == 0

    def test_import_lots_csv_idempotent(self):
        """CSV import is idempotent - repeated uploads should update, not duplicate"""
        self.client.login(username=self.admin_user.username, password="testpassword")
        url = reverse("import_lots_from_csv", kwargs={"slug": self.online_auction.slug})

        # Use existing lot with lot number
        lot_number = self.lot.lot_number_int

        # Create CSV content
        csv_content = f"Lot Number,Lot Name,Quantity\n{lot_number},Idempotent Lot,7\n"

        from io import BytesIO

        # Upload once
        csv_file = BytesIO(csv_content.encode("utf-8"))
        csv_file.name = "test.csv"
        response = self.client.post(url, {"csv_file": csv_file})
        assert response.status_code == 200

        # Upload again
        csv_file = BytesIO(csv_content.encode("utf-8"))
        csv_file.name = "test.csv"
        response = self.client.post(url, {"csv_file": csv_file})
        assert response.status_code == 200

        # Check that lot was updated, not duplicated
        lots = Lot.objects.filter(lot_name="Idempotent Lot", auction=self.online_auction)
        assert lots.count() == 1
        assert lots.first().quantity == 7

    def test_import_lots_csv_closed_invoice(self):
        """CSV import skips creating lots when invoice is not open"""
        self.client.login(username=self.admin_user.username, password="testpassword")
        url = reverse("import_lots_from_csv", kwargs={"slug": self.online_auction.slug})

        # Set name and email on TOS so we can find it
        self.online_tos.name = "Closed Invoice User"
        self.online_tos.email = "closedinvoice@example.com"
        self.online_tos.save()

        # Close the invoice
        invoice = Invoice.objects.filter(auctiontos_user=self.online_tos, auction=self.online_auction).first()
        if not invoice:
            invoice = Invoice.objects.create(auctiontos_user=self.online_tos, auction=self.online_auction)
        invoice.status = "PAID"
        invoice.save()

        # Create CSV content
        csv_content = f"Name,Email,Lot Name\n{self.online_tos.name},{self.online_tos.email},Should Not Create\n"

        from io import BytesIO

        csv_file = BytesIO(csv_content.encode("utf-8"))
        csv_file.name = "test.csv"

        response = self.client.post(url, {"csv_file": csv_file})

        # Should redirect with warning
        assert response.status_code == 200

        # Check that lot was not created
        new_lot = Lot.objects.filter(lot_name="Should Not Create", auction=self.online_auction).first()
        assert new_lot is None


class SquarePaymentTests(StandardTestCase):
    """Tests for Square payment oauth integration"""

    def setUp(self):
        super().setUp()
        from decimal import Decimal

        from .models import Invoice, InvoicePayment, SquareSeller, UserData

        # Enable Square for test users
        for user in [self.admin_user, self.user]:
            userdata, _ = UserData.objects.get_or_create(user=user)
            userdata.square_enabled = True
            userdata.save()

        # Create Square seller for admin
        self.square_seller = SquareSeller.objects.create(
            user=self.admin_user,
            square_merchant_id="TEST_MERCHANT_ID",
            access_token="TEST_ACCESS_TOKEN",
            refresh_token="TEST_REFRESH_TOKEN",
            token_expires_at=timezone.now() + datetime.timedelta(days=30),
            currency="USD",
        )

        # Create invoice and payment for testing refunds
        self.test_invoice, _ = Invoice.objects.get_or_create(auctiontos_user=self.tosB)
        self.square_payment = InvoicePayment.objects.create(
            invoice=self.test_invoice,
            payment_method="square",
            amount=Decimal("100.00"),
            amount_available_to_refund=Decimal("100.00"),
            external_id="TEST_PAYMENT_ID",
        )

    def test_square_seller_creation(self):
        """Test that SquareSeller model is created correctly"""
        self.assertEqual(self.square_seller.user, self.admin_user)
        self.assertEqual(self.square_seller.square_merchant_id, "TEST_MERCHANT_ID")
        self.assertIsNotNone(self.square_seller.access_token)
        self.assertIsNotNone(self.square_seller.refresh_token)

    def test_token_expiration_check(self):
        """Test token expiration checking"""
        # Token expires in 30 days - should not be expired
        self.assertFalse(self.square_seller.is_token_expired())

        # Set token to expire soon (within 1 hour)
        self.square_seller.token_expires_at = timezone.now() + datetime.timedelta(minutes=30)
        self.square_seller.save()
        self.assertTrue(self.square_seller.is_token_expired())

        # Set token to already expired
        self.square_seller.token_expires_at = timezone.now() - datetime.timedelta(hours=1)
        self.square_seller.save()
        self.assertTrue(self.square_seller.is_token_expired())

    def test_winner_invoice_property(self):
        """Test Lot.winner_invoice property"""
        # Lot with auctiontos_winner
        invoice = self.lot.winner_invoice
        self.assertIsNotNone(invoice)
        self.assertEqual(invoice.auctiontos_user, self.lot.auctiontos_winner)

        # Lot with no winner
        unsold_lot = Lot.objects.create(
            lot_name="Unsold test",
            auction=self.online_auction,
            auctiontos_seller=self.online_tos,
            quantity=1,
        )
        self.assertIsNone(unsold_lot.winner_invoice)

    def test_seller_invoice_property(self):
        """Test Lot.seller_invoice property"""
        invoice = self.lot.sellers_invoice
        self.assertIsNotNone(invoice)
        self.assertEqual(invoice.auctiontos_user, self.lot.auctiontos_seller)

    def test_square_refund_possible_with_payment(self):
        """Test square_refund_possible when Square payment exists"""
        # Set up lot with Square payment
        self.lot.winning_price = 50
        self.lot.auctiontos_winner = self.tosB
        self.lot.save()

        # Should be True since we have a payment of 100 and lot cost is 50
        self.assertTrue(self.lot.square_refund_possible)

    def test_square_refund_possible_insufficient_funds(self):
        """Test square_refund_possible when payment is insufficient"""
        self.lot.winning_price = 150  # More than available (100)
        self.lot.auctiontos_winner = self.tosB
        self.lot.save()

        self.assertFalse(self.lot.square_refund_possible)

    def test_square_refund_possible_no_payment(self):
        """Test square_refund_possible when no Square payment exists"""
        # Create a lot with a different winner who has no Square payment
        other_tos = AuctionTOS.objects.create(
            user=self.user_with_no_lots, auction=self.online_auction, pickup_location=self.location
        )
        lot = Lot.objects.create(
            lot_name="Test lot no payment",
            auction=self.online_auction,
            auctiontos_seller=self.online_tos,
            quantity=1,
            winning_price=10,
            auctiontos_winner=other_tos,
            active=False,
        )

        self.assertFalse(lot.square_refund_possible)

    def test_square_refund_possible_already_refunded(self):
        """Test square_refund_possible when no_more_refunds_possible is True"""
        self.lot.winning_price = 50
        self.lot.auctiontos_winner = self.tosB
        self.lot.no_more_refunds_possible = True
        self.lot.save()

        # Should be False even though payment exists
        self.assertFalse(self.lot.square_refund_possible)

    def test_no_more_refunds_field_default(self):
        """Test that no_more_refunds_possible defaults to False"""
        new_lot = Lot.objects.create(
            lot_name="New lot",
            auction=self.online_auction,
            auctiontos_seller=self.online_tos,
            quantity=1,
        )
        self.assertFalse(new_lot.no_more_refunds_possible)

    def test_invoice_payment_square_method(self):
        """Test that Square payments are properly recorded"""
        from decimal import Decimal

        from auctions.models import InvoicePayment

        payment = InvoicePayment.objects.filter(payment_method="square", invoice=self.test_invoice).first()
        self.assertIsNotNone(payment)
        self.assertEqual(payment.amount, Decimal("100.00"))
        self.assertEqual(payment.amount_available_to_refund, Decimal("100.00"))

    def test_lot_refund_calls_square_refund(self):
        """Test that lot.refund() automatically calls square_refund when possible"""
        # Set up lot with Square payment possibility
        self.lot.winning_price = 50
        self.lot.auctiontos_winner = self.tosB
        self.lot.save()

        # Get initial state
        initial_square_refund_possible = self.lot.square_refund_possible
        self.assertTrue(initial_square_refund_possible)

        # Since we can't actually call Square API in tests, we'll just verify
        # that the refund method can be called without errors
        # In a real scenario with mocked Square API, this would process a refund
        try:
            self.lot.refund(100, self.admin_user, "Test refund")
            # The refund method should handle the case where Square API is not available
        except Exception:
            # We expect this might fail in tests since we don't have real Square credentials
            # but we want to ensure the code path is exercised
            pass

    def test_square_enabled_in_user_preferences(self):
        """Test that Square can be enabled for users"""
        from auctions.models import UserData

        userdata, _ = UserData.objects.get_or_create(user=self.user)
        userdata.square_enabled = True
        userdata.save()

        self.assertTrue(userdata.square_enabled)

    def test_square_fields_in_auction(self):
        """Test Square-related fields in Auction model"""
        self.online_auction.enable_square_payments = True
        self.online_auction.square_email_address = "test@square.com"
        self.online_auction.dismissed_square_banner = False
        self.online_auction.save()

        self.assertTrue(self.online_auction.enable_square_payments)
        self.assertEqual(self.online_auction.square_email_address, "test@square.com")
        self.assertFalse(self.online_auction.dismissed_square_banner)

    def test_square_url_patterns_exist(self):
        """Test that Square URL patterns are configured"""
        from django.urls import reverse

        # Test that Square URLs can be reversed
        try:
            square_seller_url = reverse("square_seller")
            self.assertIsNotNone(square_seller_url)
        except Exception:
            self.fail("square_seller URL pattern not found")

    def test_square_management_command_exists(self):
        """Test that change_square management command exists"""

        # Test that command exists and can be imported
        try:
            # Don't actually run the command, just verify it exists
            from django.core.management import load_command_class

            load_command_class("auctions", "change_square")
        except Exception as e:
            self.fail(f"change_square management command not found: {e}")

    def test_square_oauth_redirect_uri_without_proxy_header(self):
        """Test that Square OAuth redirect URI defaults to http when no X-Forwarded-Proto header"""
        from django.urls import reverse

        # Login as admin user
        self.client.force_login(self.admin_user)

        # Test the Square connect view without X-Forwarded-Proto header
        response = self.client.get(reverse("square_connect"), HTTP_HOST="testserver", follow=False)

        # Should redirect to Square OAuth URL
        self.assertEqual(response.status_code, 302)
        self.assertIn("connect.squareup", response.url)

        # Verify redirect_uri parameter
        from urllib.parse import parse_qs, urlparse

        parsed = urlparse(response.url)
        params = parse_qs(parsed.query)

        # Check that redirect_uri exists
        self.assertIn("redirect_uri", params)
        redirect_uri = params["redirect_uri"][0]
        # Without the proxy header in test environment, it will use http
        self.assertIn("/square/onboard/success/", redirect_uri)

    def test_receipt_number_field(self):
        """Test that InvoicePayment has receipt_number field"""
        from auctions.models import InvoicePayment

        # Create a payment with receipt_number
        payment = InvoicePayment.objects.create(
            invoice=self.test_invoice,
            payment_method="Square",
            amount=50.00,
            external_id="TEST_EXTERNAL_ID",
            receipt_number="ABCD",
        )

        self.assertEqual(payment.receipt_number, "ABCD")
        self.assertEqual(payment.external_id, "TEST_EXTERNAL_ID")

    def test_receipt_number_search_in_auction_tos_filter(self):
        """Test that receipt_number can be used to search users"""
        from auctions.filters import AuctionTOSFilter
        from auctions.models import AuctionTOS, InvoicePayment

        # Create payment with receipt number
        InvoicePayment.objects.create(
            invoice=self.test_invoice,
            payment_method="Square",
            amount=100.00,
            receipt_number="WXYZ",
        )

        # Create a queryset of all auction TOS
        qs = AuctionTOS.objects.filter(auction=self.online_auction)

        # Create an instance of AuctionTOSFilter to use its generic method
        filter_instance = AuctionTOSFilter()

        # Search by receipt_number
        filtered_qs = filter_instance.generic(qs, "wxyz")

        # Should find the user with the invoice that has this receipt_number
        self.assertGreater(filtered_qs.count(), 0)

    def test_pickup_by_mail_requires_address(self):
        """Test that Square payment link requires address when pickup_by_mail is True"""
        from auctions.models import PickupLocation

        # Create a pickup by mail location
        mail_location = PickupLocation.objects.create(
            auction=self.online_auction,
            name="Mail",
            pickup_by_mail=True,
        )

        # Update tosB to use mail pickup
        self.tosB.pickup_location = mail_location
        self.tosB.save()

        # The create_payment_link method should set ask_for_shipping_address=True
        # We can't test the actual API call, but we can verify the location is set correctly
        self.assertTrue(self.tosB.pickup_location.pickup_by_mail)


class SquareRefundFormTests(StandardTestCase):
    """Tests for Square refund integration in forms"""

    def setUp(self):
        super().setUp()
        from decimal import Decimal

        from auctions.models import InvoicePayment, SquareSeller, UserData

        # Enable Square
        userdata, _ = UserData.objects.get_or_create(user=self.admin_user)
        userdata.square_enabled = True
        userdata.save()

        # Create Square seller
        self.square_seller = SquareSeller.objects.create(
            user=self.admin_user,
            square_merchant_id="TEST_MERCHANT_ID",
            access_token="TEST_ACCESS_TOKEN",
            refresh_token="TEST_REFRESH_TOKEN",
            token_expires_at=timezone.now() + datetime.timedelta(days=30),
        )

        # Create payment for testing
        self.square_payment = InvoicePayment.objects.create(
            invoice=self.invoiceB,
            payment_method="square",
            amount=Decimal("100.00"),
            amount_available_to_refund=Decimal("100.00"),
            external_id="TEST_PAYMENT_ID",
        )

        # Set lot to have Square refund possible
        self.lot.winning_price = 50
        self.lot.auctiontos_winner = self.tosB
        self.lot.save()

    def test_lot_refund_form_shows_square_message(self):
        """Test that LotRefundForm shows Square auto-refund message when appropriate"""
        from auctions.forms import LotRefundForm

        form = LotRefundForm(lot=self.lot)

        # Check that form initializes without errors
        self.assertIsNotNone(form)

        # When square_refund_possible is True, the form should include a message
        # We can't easily test the rendered HTML here, but we can verify the form works
        self.assertTrue(self.lot.square_refund_possible)

    def test_lot_refund_form_without_square(self):
        """Test LotRefundForm when Square refund is not possible"""
        from auctions.forms import LotRefundForm

        # Set up a lot without Square payment
        unsold_lot = Lot.objects.create(
            lot_name="Unsold lot",
            auction=self.online_auction,
            auctiontos_seller=self.online_tos,
            quantity=1,
        )

        form = LotRefundForm(lot=unsold_lot)
        self.assertIsNotNone(form)
        self.assertFalse(unsold_lot.square_refund_possible)


class SquarePaymentSuccessViewTests(StandardTestCase):
    """Tests for SquarePaymentSuccessView that doesn't verify email"""

    def setUp(self):
        super().setUp()
        self.tosA = self.online_tos
        self.auctionA = self.online_auction
        self.userA = self.user
        self.invoice = Invoice.objects.create(
            auctiontos_user=self.tosA,
            auction=self.auctionA,
        )
        self.invoice.save()

    def test_square_payment_success_view_marks_invoice_opened(self):
        """Test that SquarePaymentSuccessView marks invoice as opened"""
        from django.urls import reverse

        self.assertFalse(self.invoice.opened)

        url = reverse("square_payment_success", kwargs={"uuid": self.invoice.no_login_link})
        self.client.get(url)

        self.invoice.refresh_from_db()
        self.assertTrue(self.invoice.opened)

    def test_square_payment_success_view_does_not_verify_email(self):
        """Test that SquarePaymentSuccessView does NOT mark email as VALID"""
        from django.urls import reverse

        # Set initial email status to something other than VALID
        self.tosA.email_address_status = "UNKNOWN"
        self.tosA.save()

        url = reverse("square_payment_success", kwargs={"uuid": self.invoice.no_login_link})
        self.client.get(url)

        self.tosA.refresh_from_db()
        # Email status should NOT have changed to VALID
        self.assertEqual(self.tosA.email_address_status, "UNKNOWN")

    def test_invoice_no_login_view_still_verifies_email(self):
        """Test that InvoiceNoLoginView still marks email as VALID (for comparison)"""
        from django.urls import reverse

        # Set initial email status
        self.tosA.email_address_status = "UNKNOWN"
        self.tosA.save()

        url = reverse("invoice_no_login", kwargs={"uuid": self.invoice.no_login_link})
        self.client.get(url)

        self.tosA.refresh_from_db()
        # Email status SHOULD have changed to VALID for regular invoice links
        self.assertEqual(self.tosA.email_address_status, "VALID")

    def test_square_payment_success_url_pattern_exists(self):
        """Test that square_payment_success URL pattern is configured"""
        from django.urls import reverse

        try:
            url = reverse("square_payment_success", kwargs={"uuid": self.invoice.no_login_link})
            self.assertTrue(url.startswith("/invoices/square-success/"))
        except Exception as e:
            self.fail(f"square_payment_success URL pattern not configured: {e}")


class SquareOAuthRevocationTests(StandardTestCase):
    """Tests for Square OAuth authorization revocation handling"""

    def setUp(self):
        super().setUp()
        from .models import SquareSeller

        # Create Square seller for testing revocation
        self.square_seller = SquareSeller.objects.create(
            user=self.admin_user,
            square_merchant_id="MLF3WZS2N9WVG",
            access_token="TEST_ACCESS_TOKEN",
            refresh_token="TEST_REFRESH_TOKEN",
            token_expires_at=timezone.now() + datetime.timedelta(days=30),
            currency="USD",
        )

    def test_oauth_revocation_deletes_square_seller(self):
        """Test that oauth.authorization.revoked webhook deletes SquareSeller"""
        from django.urls import reverse

        from .models import SquareSeller

        # Verify seller exists
        self.assertTrue(SquareSeller.objects.filter(square_merchant_id="MLF3WZS2N9WVG").exists())

        # Simulate Square revocation webhook
        webhook_data = {
            "merchant_id": "MLF3WZS2N9WVG",
            "type": "oauth.authorization.revoked",
            "event_id": "957299eb-98e4-399c-b7d9-e73ddeff19df",
            "created_at": "2025-11-23T16:29:14.35551833Z",
            "data": {
                "type": "revocation",
                "id": "6ea8bc48-7c2e-43d1-bd36-c865f6c4083d",
                "object": {"revocation": {"revoked_at": "2025-11-23T16:29:12Z", "revoker_type": "MERCHANT"}},
            },
        }

        url = reverse("square_webhook")
        response = self.client.post(url, data=webhook_data, content_type="application/json")

        # Should return 200
        self.assertEqual(response.status_code, 200)

        # SquareSeller should be deleted
        self.assertFalse(SquareSeller.objects.filter(square_merchant_id="MLF3WZS2N9WVG").exists())

    def test_oauth_revocation_handles_missing_seller(self):
        """Test that revocation webhook handles missing SquareSeller gracefully"""
        from django.urls import reverse

        # Delete the seller before webhook
        self.square_seller.delete()

        # Simulate revocation webhook for non-existent seller
        webhook_data = {
            "merchant_id": "NONEXISTENT_MERCHANT",
            "type": "oauth.authorization.revoked",
            "event_id": "test-event-id",
            "created_at": "2025-11-23T16:29:14.35551833Z",
            "data": {
                "type": "revocation",
                "id": "test-revocation-id",
                "object": {"revocation": {"revoked_at": "2025-11-23T16:29:12Z", "revoker_type": "MERCHANT"}},
            },
        }

        url = reverse("square_webhook")
        response = self.client.post(url, data=webhook_data, content_type="application/json")

        # Should still return 200 (graceful handling)
        self.assertEqual(response.status_code, 200)

    def test_payment_webhook_handles_missing_merchant(self):
        """Test that payment webhook handles missing SquareSeller gracefully"""
        from django.urls import reverse

        # Simulate payment webhook with non-existent merchant_id
        webhook_data = {
            "merchant_id": "NONEXISTENT_MERCHANT",
            "type": "payment.updated",
            "event_id": "test-event-id",
            "created_at": "2025-11-23T16:29:14.35551833Z",
            "data": {
                "type": "payment",
                "id": "test-payment-id",
                "object": {
                    "payment": {
                        "id": "test-payment-id",
                        "status": "COMPLETED",
                        "order_id": "test-order-id",
                        "amount_money": {"amount": 1000, "currency": "USD"},
                    }
                },
            },
        }

        url = reverse("square_webhook")
        response = self.client.post(url, data=webhook_data, content_type="application/json")

        # Should return 200 (graceful handling with logged warning)
        self.assertEqual(response.status_code, 200)

    def test_payment_webhook_creates_invoice_payment(self):
        """Test that payment.updated webhook successfully creates InvoicePayment without status field"""
        from decimal import Decimal
        from unittest.mock import Mock, patch

        from django.urls import reverse

        from .models import Invoice, InvoicePayment, SquareSeller

        # Create an invoice for the test
        test_invoice, _ = Invoice.objects.get_or_create(auctiontos_user=self.online_tos)

        # Mock the entire Square orders.get flow
        mock_order = Mock()
        mock_order.reference_id = str(test_invoice.pk)

        mock_order_response = Mock()
        mock_order_response.order = mock_order

        mock_orders_api = Mock()
        mock_orders_api.get = Mock(return_value=mock_order_response)

        mock_client = Mock()
        mock_client.orders = mock_orders_api

        # Patch get_square_client at the class level so any instance returns our mock
        with patch.object(SquareSeller, "get_square_client", return_value=mock_client):
            # Simulate payment.updated webhook with COMPLETED status
            webhook_data = {
                "merchant_id": "MLF3WZS2N9WVG",
                "type": "payment.updated",
                "event_id": "test-payment-event",
                "created_at": "2025-11-23T16:29:14.35551833Z",
                "data": {
                    "type": "payment",
                    "id": "test-payment-updated-id",
                    "object": {
                        "payment": {
                            "id": "PAYMENT_123456",
                            "status": "COMPLETED",
                            "order_id": "ORDER_123456",
                            "amount_money": {"amount": 5000, "currency": "USD"},
                        }
                    },
                },
            }

            url = reverse("square_webhook")
            response = self.client.post(url, data=webhook_data, content_type="application/json")

            # Should return 200
            self.assertEqual(response.status_code, 200)

            # Verify InvoicePayment was created without status field
            payment = InvoicePayment.objects.filter(external_id="PAYMENT_123456").first()
            self.assertIsNotNone(payment)
            self.assertEqual(payment.invoice, test_invoice)
            self.assertEqual(payment.amount, Decimal("50.00"))  # 5000 cents = $50
            self.assertEqual(payment.currency, "USD")
            self.assertEqual(payment.payment_method, "Square")
            # Verify that the status field is not present (would raise AttributeError if accessed)
            self.assertFalse(hasattr(payment, "status") and payment.status)


class SquareWebhookSignatureValidationTests(StandardTestCase):
    """Tests for Square webhook signature validation

    Confirms that SQUARE_WEBHOOK_SIGNATURE_KEY is actually respected
    and that we don't validate forged requests.
    """

    def setUp(self):
        super().setUp()
        from .models import SquareSeller

        # Create Square seller for testing
        self.square_seller = SquareSeller.objects.create(
            user=self.admin_user,
            square_merchant_id="TEST_MERCHANT_ID",
            access_token="TEST_ACCESS_TOKEN",
            refresh_token="TEST_REFRESH_TOKEN",
            token_expires_at=timezone.now() + datetime.timedelta(days=30),
            currency="USD",
        )

        # Test signature key
        self.signature_key = "test-signature-key-12345"

        # Standard webhook data used across tests
        self.webhook_data = {
            "merchant_id": "TEST_MERCHANT_ID",
            "type": "oauth.authorization.revoked",
            "event_id": "test-event-id",
            "created_at": "2025-11-23T16:29:14.35551833Z",
            "data": {
                "type": "revocation",
                "id": "test-revocation-id",
                "object": {"revocation": {"revoked_at": "2025-11-23T16:29:12Z", "revoker_type": "MERCHANT"}},
            },
        }

    def compute_signature(self, url, body, key=None):
        """Compute an HMAC-SHA256 signature for testing using base64 encoding (as Square does)

        Args:
            url: The notification URL
            body: The request body
            key: Optional signature key (defaults to self.signature_key)
        """
        if key is None:
            key = self.signature_key
        message = (url + body).encode("utf-8")
        key_bytes = key.encode("utf-8")
        hash_bytes = hmac.new(key_bytes, message, hashlib.sha256).digest()
        return base64.b64encode(hash_bytes).decode("utf-8")

    def test_forged_signature_is_rejected(self):
        """Test that requests with invalid/forged signatures are rejected when key is configured"""
        url = reverse("square_webhook")

        # Test with signature key configured - forged signature should be rejected
        with override_settings(SQUARE_WEBHOOK_SIGNATURE_KEY=self.signature_key):
            # Send with a forged/invalid signature
            response = self.client.post(
                url,
                data=self.webhook_data,
                content_type="application/json",
                HTTP_X_SQUARE_HMACSHA256_SIGNATURE="forged-invalid-signature",
            )

            # Should return 403 Forbidden
            self.assertEqual(response.status_code, 403)
            self.assertIn(b"invalid signature", response.content)

    def test_missing_signature_header_is_rejected(self):
        """Test that requests without signature header are rejected when key is configured"""
        url = reverse("square_webhook")

        # Test with signature key configured - missing signature should be rejected
        with override_settings(SQUARE_WEBHOOK_SIGNATURE_KEY=self.signature_key):
            # Send without signature header
            response = self.client.post(
                url,
                data=self.webhook_data,
                content_type="application/json",
            )

            # Should return 403 Forbidden
            self.assertEqual(response.status_code, 403)
            self.assertIn(b"missing signature", response.content)

    def test_valid_signature_is_accepted(self):
        """Test that requests with valid signatures are accepted when key is configured"""
        url = reverse("square_webhook")
        body = json.dumps(self.webhook_data)

        # Build the full URL as the test client would see it
        # The test client uses HTTP on localhost by default
        full_url = "http://testserver" + url

        # Compute the correct signature
        valid_signature = self.compute_signature(full_url, body)

        # Test with signature key configured - valid signature should be accepted
        with override_settings(SQUARE_WEBHOOK_SIGNATURE_KEY=self.signature_key):
            response = self.client.post(
                url,
                data=body,
                content_type="application/json",
                HTTP_X_SQUARE_HMACSHA256_SIGNATURE=valid_signature,
            )

            # Should return 200 OK
            self.assertEqual(response.status_code, 200)

    def test_wrong_signature_key_is_rejected(self):
        """Test that signatures computed with a different key are rejected"""
        url = reverse("square_webhook")
        body = json.dumps(self.webhook_data)
        full_url = "http://testserver" + url

        # Compute signature with a DIFFERENT key (attacker's key)
        wrong_signature = self.compute_signature(full_url, body, key="attacker-key-different")

        # Test with correct signature key configured - wrong key signature should be rejected
        with override_settings(SQUARE_WEBHOOK_SIGNATURE_KEY=self.signature_key):
            response = self.client.post(
                url,
                data=body,
                content_type="application/json",
                HTTP_X_SQUARE_HMACSHA256_SIGNATURE=wrong_signature,
            )

            # Should return 403 Forbidden
            self.assertEqual(response.status_code, 403)
            self.assertIn(b"invalid signature", response.content)

    def test_tampered_body_is_rejected(self):
        """Test that a valid signature for different body data is rejected"""
        import copy

        # Create tampered data by modifying a copy of the original
        tampered_webhook_data = copy.deepcopy(self.webhook_data)
        tampered_webhook_data["merchant_id"] = "DIFFERENT_MERCHANT"  # Attacker tries to change the merchant
        tampered_webhook_data["data"]["id"] = "tampered-id"

        url = reverse("square_webhook")
        original_body = json.dumps(self.webhook_data)
        tampered_body = json.dumps(tampered_webhook_data)
        full_url = "http://testserver" + url

        # Compute valid signature for ORIGINAL body
        valid_signature = self.compute_signature(full_url, original_body)

        # Test: Send tampered body with signature for original body
        with override_settings(SQUARE_WEBHOOK_SIGNATURE_KEY=self.signature_key):
            response = self.client.post(
                url,
                data=tampered_body,
                content_type="application/json",
                HTTP_X_SQUARE_HMACSHA256_SIGNATURE=valid_signature,
            )

            # Should return 403 Forbidden because body doesn't match signature
            self.assertEqual(response.status_code, 403)
            self.assertIn(b"invalid signature", response.content)

    def test_improperly_configured_in_production_without_webhook_key(self):
        """Test that ImproperlyConfigured is raised in production when Square is configured but webhook key is missing"""
        from django.core.exceptions import ImproperlyConfigured

        url = reverse("square_webhook")

        # Simulate production mode (DEBUG=False) with Square configured but no webhook signature key
        with override_settings(
            DEBUG=False,
            SQUARE_APPLICATION_ID="test-app-id",
            SQUARE_CLIENT_SECRET="test-client-secret",
            SQUARE_WEBHOOK_SIGNATURE_KEY="",
        ):
            with self.assertRaises(ImproperlyConfigured) as context:
                self.client.post(
                    url,
                    data=self.webhook_data,
                    content_type="application/json",
                )

            self.assertIn("SQUARE_WEBHOOK_SIGNATURE_KEY must be set", str(context.exception))


class CurrencyCustomizationTests(StandardTestCase):
    """Tests for currency display customization"""

    def test_userdata_default_currency(self):
        """Test that UserData has a default currency of USD"""
        user = User.objects.create_user(username="test_currency_user", password="testpassword")
        self.assertEqual(user.userdata.preferred_currency, "USD")
        self.assertEqual(user.userdata.currency, "USD")

    def test_userdata_preferred_currency_gbp(self):
        """Test that UserData can be set to GBP"""
        user = User.objects.create_user(username="uk_user", password="testpassword")
        user.userdata.preferred_currency = "GBP"
        user.userdata.save()
        self.assertEqual(user.userdata.currency, "GBP")

    def test_userdata_preferred_currency_cad(self):
        """Test that UserData can be set to CAD"""
        user = User.objects.create_user(username="ca_user", password="testpassword")
        user.userdata.preferred_currency = "CAD"
        user.userdata.save()
        self.assertEqual(user.userdata.currency, "CAD")

    def test_lot_currency_from_auction_creator(self):
        """Test that Lot gets currency from auction creator"""
        # Set auction creator to GBP
        self.user.userdata.preferred_currency = "GBP"
        self.user.userdata.save()

        lot = Lot.objects.create(
            lot_name="Test Lot",
            auction=self.online_auction,
            quantity=1,
            user=self.user,
        )

        self.assertEqual(lot.currency, "GBP")
        self.assertEqual(lot.currency_symbol, "£")

    def test_lot_currency_from_lot_owner_standalone(self):
        """Test that standalone lot gets currency from owner"""
        # Create a user with CAD preference
        cad_user = User.objects.create_user(username="cad_user", password="testpassword")
        cad_user.userdata.preferred_currency = "CAD"
        cad_user.userdata.save()

        # Create a standalone lot (no auction)
        lot = Lot.objects.create(
            lot_name="Standalone Lot",
            auction=None,
            quantity=1,
            user=cad_user,
        )

        self.assertEqual(lot.currency, "CAD")
        self.assertEqual(lot.currency_symbol, "$")

    def test_auction_currency_from_creator(self):
        """Test that Auction gets currency from creator"""
        # Set auction creator to GBP
        self.user.userdata.preferred_currency = "GBP"
        self.user.userdata.save()

        self.assertEqual(self.online_auction.currency, "GBP")
        self.assertEqual(self.online_auction.currency_symbol, "£")

    def test_invoice_currency_from_auction_creator(self):
        """Test that Invoice gets currency from auction creator"""
        # Set auction creator to CAD
        self.user.userdata.preferred_currency = "CAD"
        self.user.userdata.save()

        invoice = Invoice.objects.create(auctiontos_user=self.online_tos, auction=self.online_auction)

        self.assertEqual(invoice.currency, "CAD")
        self.assertEqual(invoice.currency_symbol, "$")

    def test_currency_symbol_usd(self):
        """Test USD currency symbol"""
        user = User.objects.create_user(username="usd_user", password="testpassword")
        user.userdata.preferred_currency = "USD"
        user.userdata.save()

        lot = Lot.objects.create(
            lot_name="USD Lot",
            auction=None,
            quantity=1,
            user=user,
        )

        self.assertEqual(lot.currency_symbol, "$")

    def test_currency_symbol_gbp(self):
        """Test GBP currency symbol"""
        user = User.objects.create_user(username="gbp_user", password="testpassword")
        user.userdata.preferred_currency = "GBP"
        user.userdata.save()

        lot = Lot.objects.create(
            lot_name="GBP Lot",
            auction=None,
            quantity=1,
            user=user,
        )

        self.assertEqual(lot.currency_symbol, "£")

    def test_change_user_preferences_form_includes_currency(self):
        """Test that ChangeUserPreferencesForm includes preferred_currency field"""
        from .forms import ChangeUserPreferencesForm

        form = ChangeUserPreferencesForm(user=self.user, instance=self.user.userdata)
        self.assertIn("preferred_currency", form.fields)

    def test_preferences_view_can_change_currency(self):
        """Test that user can change their preferred currency via preferences page"""
        self.client.login(username="my_lot", password="testpassword")

        url = reverse("userpage", kwargs={"slug": self.user.username})
        response = self.client.get(url)
        self.assertEqual(response.status_code, 200)

        # Change currency to GBP
        url = reverse("preferences")
        response = self.client.post(
            url,
            {
                "preferred_currency": "GBP",
                "distance_unit": "mi",
                "email_visible": False,
                "show_ads": True,
                "email_me_about_new_auctions": True,
                "email_me_about_new_local_lots": True,
                "email_me_about_new_lots_ship_to_location": True,
                "email_me_when_people_comment_on_my_lots": True,
                "email_me_about_new_chat_replies": True,
                "email_me_about_new_in_person_auctions": True,
                "send_reminder_emails_about_joining_auctions": True,
                "username_visible": True,
                "share_lot_images": True,
                "auto_add_images": True,
                "push_notifications_when_lots_sell": False,
            },
            follow=True,
        )

        # Check that currency was changed
        self.user.userdata.refresh_from_db()
        self.assertEqual(self.user.userdata.preferred_currency, "GBP")

    def test_currency_symbol_eur(self):
        """Test EUR currency symbol"""
        user = User.objects.create_user(username="eur_user", password="testpassword")
        user.userdata.preferred_currency = "EUR"
        user.userdata.save()

        lot = Lot.objects.create(
            lot_name="EUR Lot",
            auction=None,
            quantity=1,
            user=user,
        )

        self.assertEqual(lot.currency_symbol, "€")

    def test_currency_symbol_jpy(self):
        """Test JPY currency symbol"""
        user = User.objects.create_user(username="jpy_user", password="testpassword")
        user.userdata.preferred_currency = "JPY"
        user.userdata.save()

        lot = Lot.objects.create(
            lot_name="JPY Lot",
            auction=None,
            quantity=1,
            user=user,
        )

        self.assertEqual(lot.currency_symbol, "¥")

    def test_currency_symbol_aud(self):
        """Test AUD currency symbol"""
        user = User.objects.create_user(username="aud_user", password="testpassword")
        user.userdata.preferred_currency = "AUD"
        user.userdata.save()

        lot = Lot.objects.create(
            lot_name="AUD Lot",
            auction=None,
            quantity=1,
            user=user,
        )

        self.assertEqual(lot.currency_symbol, "$")

    def test_currency_symbol_chf(self):
        """Test CHF currency symbol"""
        user = User.objects.create_user(username="chf_user", password="testpassword")
        user.userdata.preferred_currency = "CHF"
        user.userdata.save()

        lot = Lot.objects.create(
            lot_name="CHF Lot",
            auction=None,
            quantity=1,
            user=user,
        )

        self.assertEqual(lot.currency_symbol, "CHF")

    def test_currency_symbol_cny(self):
        """Test CNY currency symbol"""
        user = User.objects.create_user(username="cny_user", password="testpassword")
        user.userdata.preferred_currency = "CNY"
        user.userdata.save()

        lot = Lot.objects.create(
            lot_name="CNY Lot",
            auction=None,
            quantity=1,
            user=user,
        )

        self.assertEqual(lot.currency_symbol, "¥")

    def test_all_currency_choices_available(self):
        """Test that all 8 currencies are available in choices"""
        from .forms import ChangeUserPreferencesForm

        form = ChangeUserPreferencesForm(user=self.user, instance=self.user.userdata)
        currency_choices = [choice[0] for choice in form.fields["preferred_currency"].choices]

        expected_currencies = ["USD", "CAD", "GBP", "EUR", "JPY", "AUD", "CHF", "CNY"]
        for currency in expected_currencies:
            self.assertIn(currency, currency_choices)


class AuctionEmailFieldsTest(StandardTestCase):
    """Tests for the new auction email tracking fields and signal handling."""

    def test_new_online_auction_has_email_due_dates(self):
        """Test that a new online auction has email due dates set correctly."""
        user = User.objects.create_user(username="email_test_user", password="testpassword", email="email@example.com")
        future_end = timezone.now() + datetime.timedelta(days=7)
        future_start = timezone.now() + datetime.timedelta(hours=1)

        auction = Auction.objects.create(
            created_by=user,
            title="Email Test Auction",
            is_online=True,
            date_start=future_start,
            date_end=future_end,
        )

        # Welcome email should be due 24 hours after creation
        self.assertIsNotNone(auction.welcome_email_due)
        self.assertFalse(auction.welcome_email_sent)

        # Invoice email should be due 1 hour after auction end (for online auctions)
        self.assertIsNotNone(auction.invoice_email_due)
        self.assertFalse(auction.invoice_email_sent)

        # Follow-up email should be due 24 hours after auction end (for online auctions)
        self.assertIsNotNone(auction.followup_email_due)
        self.assertFalse(auction.followup_email_sent)

    def test_new_inperson_auction_has_invoice_marked_sent(self):
        """Test that a new in-person auction has invoice email marked as sent."""
        user = User.objects.create_user(
            username="inperson_test_user", password="testpassword", email="inperson@example.com"
        )
        future_start = timezone.now() + datetime.timedelta(hours=1)

        auction = Auction.objects.create(
            created_by=user,
            title="In-Person Test Auction",
            is_online=False,
            date_start=future_start,
        )

        # Invoice email should be marked as sent for in-person auctions
        self.assertTrue(auction.invoice_email_sent)

        # Follow-up email should be due 24 hours after auction start (for in-person auctions)
        self.assertIsNotNone(auction.followup_email_due)
        self.assertFalse(auction.followup_email_sent)

    def test_email_due_dates_updated_when_dates_change(self):
        """Test that email due dates are updated when auction dates change."""
        user = User.objects.create_user(username="date_change_user", password="testpassword", email="date@example.com")
        future_end = timezone.now() + datetime.timedelta(days=7)
        future_start = timezone.now() + datetime.timedelta(hours=1)

        auction = Auction.objects.create(
            created_by=user,
            title="Date Change Test Auction",
            is_online=True,
            date_start=future_start,
            date_end=future_end,
        )

        original_invoice_due = auction.invoice_email_due
        original_followup_due = auction.followup_email_due

        # Change the auction end date
        new_end = timezone.now() + datetime.timedelta(days=14)
        auction.date_end = new_end
        auction.save()

        # Refresh from database
        auction.refresh_from_db()

        # Invoice and follow-up due dates should be updated
        self.assertNotEqual(auction.invoice_email_due, original_invoice_due)
        self.assertNotEqual(auction.followup_email_due, original_followup_due)


class UserLocationUpdateTests(StandardTestCase):
    """Tests for updating user contact info and syncing to recent AuctionTOS records."""

    def setUp(self):
        super().setUp()
        # Create UserData for the user
        self.user_data, _ = UserData.objects.get_or_create(
            user=self.user,
            defaults={
                "phone_number": "555-1234",
                "address": "123 Old Street",
            },
        )
        self.user.first_name = "John"
        self.user.last_name = "Doe"
        self.user.save()

        # Set contact info on the online_tos
        self.online_tos.name = "John Doe"
        self.online_tos.phone_number = "555-1234"
        self.online_tos.address = "123 Old Street"
        self.online_tos.save()

        # Set contact info on the in_person_tos
        self.in_person_tos.name = "John Doe"
        self.in_person_tos.phone_number = "555-1234"
        self.in_person_tos.address = "123 Old Street"
        self.in_person_tos.save()

    def test_recent_auctiontos_updated_on_contact_change(self):
        """When a user updates their contact info, recent AuctionTOS records should be updated."""
        self.client.login(username="my_lot", password="testpassword")

        # Post updated contact info
        response = self.client.post(
            "/contact_info/",
            {
                "first_name": "Jane",
                "last_name": "Smith",
                "phone_number": "555-9999",
                "address": "456 New Avenue",
                "location": "",
                "location_coordinates": "",
                "club_affiliation": "",
                "club": "",
            },
            follow=True,
        )

        self.assertEqual(response.status_code, 200)

        # Refresh the AuctionTOS records from the database
        self.online_tos.refresh_from_db()
        self.in_person_tos.refresh_from_db()

        # Check that the AuctionTOS records were updated
        self.assertEqual(self.online_tos.name, "Jane Smith")
        self.assertEqual(self.online_tos.phone_number, "555-9999")
        self.assertEqual(self.online_tos.address, "456 New Avenue")

        self.assertEqual(self.in_person_tos.name, "Jane Smith")
        self.assertEqual(self.in_person_tos.phone_number, "555-9999")
        self.assertEqual(self.in_person_tos.address, "456 New Avenue")

    def test_auction_history_created_on_contact_update(self):
        """An AuctionHistory record should be created when contact info is updated."""
        self.client.login(username="my_lot", password="testpassword")

        # Clear existing history
        AuctionHistory.objects.filter(auction=self.online_auction).delete()

        # Post updated contact info
        self.client.post(
            "/contact_info/",
            {
                "first_name": "Jane",
                "last_name": "Smith",
                "phone_number": "555-9999",
                "address": "456 New Avenue",
                "location": "",
                "location_coordinates": "",
                "club_affiliation": "",
                "club": "",
            },
        )

        # Check that history was created
        history = AuctionHistory.objects.filter(
            auction=self.online_auction,
            user=self.user,
            applies_to="USERS",
        )
        self.assertTrue(history.exists())
        self.assertIn("Updated contact info", history.first().action)

    def test_old_auctiontos_not_updated(self):
        """AuctionTOS records older than 30 days should not be updated."""
        self.client.login(username="my_lot", password="testpassword")

        # Make the online_tos older than 30 days
        old_date = timezone.now() - datetime.timedelta(days=31)
        AuctionTOS.objects.filter(pk=self.online_tos.pk).update(createdon=old_date)
        self.online_tos.refresh_from_db()

        # Post updated contact info
        self.client.post(
            "/contact_info/",
            {
                "first_name": "Jane",
                "last_name": "Smith",
                "phone_number": "555-9999",
                "address": "456 New Avenue",
                "location": "",
                "location_coordinates": "",
                "club_affiliation": "",
                "club": "",
            },
        )

        # Refresh from database
        self.online_tos.refresh_from_db()
        self.in_person_tos.refresh_from_db()

        # Old TOS should not be updated
        self.assertEqual(self.online_tos.name, "John Doe")
        self.assertEqual(self.online_tos.phone_number, "555-1234")
        self.assertEqual(self.online_tos.address, "123 Old Street")

        # Recent TOS should be updated
        self.assertEqual(self.in_person_tos.name, "Jane Smith")
        self.assertEqual(self.in_person_tos.phone_number, "555-9999")
        self.assertEqual(self.in_person_tos.address, "456 New Avenue")

    def test_manually_added_auctiontos_not_updated(self):
        """AuctionTOS records that were manually added should not be updated."""
        self.client.login(username="my_lot", password="testpassword")

        # Mark the online_tos as manually added
        self.online_tos.manually_added = True
        self.online_tos.save()

        # Post updated contact info
        self.client.post(
            "/contact_info/",
            {
                "first_name": "Jane",
                "last_name": "Smith",
                "phone_number": "555-9999",
                "address": "456 New Avenue",
                "location": "",
                "location_coordinates": "",
                "club_affiliation": "",
                "club": "",
            },
        )

        # Refresh from database
        self.online_tos.refresh_from_db()
        self.in_person_tos.refresh_from_db()

        # Manually added TOS should not be updated
        self.assertEqual(self.online_tos.name, "John Doe")
        self.assertEqual(self.online_tos.phone_number, "555-1234")
        self.assertEqual(self.online_tos.address, "123 Old Street")

        # Non-manually added TOS should be updated
        self.assertEqual(self.in_person_tos.name, "Jane Smith")
        self.assertEqual(self.in_person_tos.phone_number, "555-9999")
        self.assertEqual(self.in_person_tos.address, "456 New Avenue")

    def test_update_message_shown_for_single_auction(self):
        """The form should show a message about updating a single auction."""
        self.client.login(username="my_lot", password="testpassword")

        # Make one TOS old and the other manually added
        old_date = timezone.now() - datetime.timedelta(days=31)
        AuctionTOS.objects.filter(pk=self.online_tos.pk).update(createdon=old_date)

        response = self.client.get("/contact_info/")
        self.assertEqual(response.status_code, 200)
        self.assertIn("auctiontos_update_message", response.context)
        # When there's only one auction, it shows the auction name, not "1 auction"
        self.assertIn(str(self.in_person_auction), response.context["auctiontos_update_message"])

    def test_update_message_shown_for_multiple_auctions(self):
        """The form should show a message about updating multiple auctions."""
        self.client.login(username="my_lot", password="testpassword")

        response = self.client.get("/contact_info/")
        self.assertEqual(response.status_code, 200)
        self.assertIn("auctiontos_update_message", response.context)
        self.assertIn("2 auctions", response.context["auctiontos_update_message"])

    def test_no_update_message_when_no_recent_auctiontos(self):
        """No message should be shown when there are no recent AuctionTOS records."""
        self.client.login(username="my_lot", password="testpassword")

        # Make all TOS old
        old_date = timezone.now() - datetime.timedelta(days=31)
        AuctionTOS.objects.filter(user=self.user).update(createdon=old_date)

        response = self.client.get("/contact_info/")
        self.assertEqual(response.status_code, 200)
        self.assertNotIn("auctiontos_update_message", response.context)

    def test_no_changes_if_info_same(self):
        """If contact info hasn't changed, no history should be created."""
        self.client.login(username="my_lot", password="testpassword")

        # Clear existing history
        AuctionHistory.objects.filter(auction=self.online_auction).delete()

        # Post the same contact info
        self.client.post(
            "/contact_info/",
            {
                "first_name": "John",
                "last_name": "Doe",
                "phone_number": "555-1234",
                "address": "123 Old Street",
                "location": "",
                "location_coordinates": "",
                "club_affiliation": "",
                "club": "",
            },
        )

        # Check that no history was created for the auctions
        history = AuctionHistory.objects.filter(
            auction=self.online_auction,
            applies_to="USERS",
        )
        self.assertEqual(history.count(), 0)


class LoadDemoDataTests(TestCase):
    """Tests for the load_demo_data management command"""

    @override_settings(DEBUG=True)
    def test_load_demo_data_with_debug_true(self):
        """Test that demo data loads successfully when DEBUG=True and no auctions exist"""
        from io import StringIO

        from django.core.management import call_command

        # Ensure no auctions exist
        Auction.objects.all().delete()

        # Call the command
        out = StringIO()
        call_command("load_demo_data", stdout=out)
        output = out.getvalue()

        # Check output messages
        self.assertIn("Loading demo data because DEBUG=True", output)
        self.assertIn("Demo data loaded successfully!", output)

        # Verify demo data was created
        self.assertTrue(Auction.objects.filter(title__contains="Demo").exists())
        auctions = Auction.objects.filter(title__contains="Demo")
        self.assertEqual(auctions.count(), 3)

        # Verify auction types
        self.assertTrue(auctions.filter(is_online=False).exists())  # In-person auction
        self.assertTrue(auctions.filter(is_online=True).exists())  # Online auctions

        # Verify pickup locations including mail shipping
        mail_locations = PickupLocation.objects.filter(pickup_by_mail=True)
        self.assertGreater(mail_locations.count(), 0)

        # Verify users were created
        self.assertTrue(User.objects.filter(username__contains="demo_").exists())

        # Verify lots were created
        self.assertTrue(Lot.objects.filter(lot_number__gte=90000).exists())

        # Verify some lots have winners (ended auction)
        lots_with_winners = Lot.objects.filter(lot_number__gte=90000, winner__isnull=False)
        self.assertGreater(lots_with_winners.count(), 0)

    @override_settings(DEBUG=True)
    def test_load_demo_data_skips_when_auctions_exist(self):
        """Test that demo data is not loaded when auctions already exist"""
        from io import StringIO

        from django.core.management import call_command

        # Create an auction to prevent demo data loading
        existing_auction = Auction.objects.create(
            title="Existing Auction",
            created_by=None,
            date_start=timezone.now(),
            date_end=timezone.now() + datetime.timedelta(days=1),
        )

        # Call the command
        out = StringIO()
        call_command("load_demo_data", stdout=out)
        output = out.getvalue()

        # Check output messages
        self.assertIn("Skipping demo data load", output)
        self.assertIn("auction(s) already exist", output)

        # Verify no demo auctions were created
        demo_auctions = Auction.objects.filter(title__contains="Demo")
        self.assertEqual(demo_auctions.count(), 0)

        # Verify original auction still exists
        self.assertTrue(Auction.objects.filter(pk=existing_auction.pk).exists())

    @override_settings(DEBUG=False)
    def test_load_demo_data_skips_when_debug_false(self):
        """Test that demo data is not loaded when DEBUG=False"""
        from io import StringIO

        from django.core.management import call_command

        # Ensure no auctions exist
        Auction.objects.all().delete()

        # Call the command
        out = StringIO()
        call_command("load_demo_data", stdout=out)
        output = out.getvalue()

        # Check output messages
        self.assertIn("Skipping demo data load - DEBUG=False", output)
        self.assertIn("production mode", output)

        # Verify no auctions were created
        self.assertEqual(Auction.objects.count(), 0)
>>>>>>> 7d8b8fb5
<|MERGE_RESOLUTION|>--- conflicted
+++ resolved
@@ -4614,7 +4614,6 @@
         self.assertFalse(tos.has_ever_granted_permission)
 
 
-<<<<<<< HEAD
 class BulkAddLotsAutoTests(StandardTestCase):
     """Tests for the new auto-save bulk add lots functionality"""
     
@@ -5038,7 +5037,6 @@
         
         self.assertEqual(lot.cannot_change_reason, "This lot has sold")
         self.assertFalse(lot.can_be_edited)
-=======
 class UpdateAuctionStatsCommandTestCase(StandardTestCase):
     """Test the update_auction_stats management command"""
 
@@ -6895,5 +6893,4 @@
         self.assertIn("production mode", output)
 
         # Verify no auctions were created
-        self.assertEqual(Auction.objects.count(), 0)
->>>>>>> 7d8b8fb5
+        self.assertEqual(Auction.objects.count(), 0)