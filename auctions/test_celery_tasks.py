--- conflicted
+++ resolved
@@ -94,7 +94,6 @@
 
         # Run the task
         tasks.update_auction_stats()
-<<<<<<< HEAD
 
         # Verify the auction was processed (next_update_due should be updated)
         auction.refresh_from_db()
@@ -126,7 +125,6 @@
         self.assertTrue(task.one_off)
         self.assertTrue(task.enabled)
         self.assertEqual(task.task, "auctions.tasks.update_auction_stats")
-=======
         mock_call_command.assert_called_once_with("update_auction_stats")
 
 
@@ -538,5 +536,4 @@
         assert PeriodicTask.objects.filter(name=task_name).exists()
 
         # Clean up
-        PeriodicTask.objects.filter(name=task_name).delete()
->>>>>>> a750cc90
+        PeriodicTask.objects.filter(name=task_name).delete()