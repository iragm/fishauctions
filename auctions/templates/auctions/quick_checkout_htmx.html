{% load qr_code %}
<div class="container mt-4">
  {% if multiple_tos %}
    Multiple users found.  Use a more specific search term.
  {% else %}
    {% if tos %}
      {% if not invoice %}
        This user does not have an invoice
      {% else %}
        {% if invoice.unsold_lot_warning %}<span class='text-warning'>{{unsold_lot_warning}}</span><br>{% endif %}
<<<<<<< HEAD
        {{ tos.name }} {{ invoice.invoice_summary_short }} {% include 'invoice_buttons.html' %}<br>
        {% if tos.is_club_member %}<span class="badge bg-info ms-1 me-1" title="Alternate selling fees will be applied">{{ tos.auction.alternative_split_label|capfirst }}</span>{% endif %}
=======
        {{ tos.name }} {{ invoice.invoice_summary_short }} <span id="invoice_{{invoice.pk}}_button_wrapper">{% include 'invoice_buttons.html' %}</span><br>
        {% if tos.is_club_member %}<span class="badge bg-info ms-1 me-1" title="Alternate selling fees will be applied">Member</span>{% endif %}
>>>>>>> 2b65f735
        {% if tos.memo %}Memo: {{ tos.memo }}<br>{% endif %}
        {% if tos.possible_duplicate %}Note: This user may be a duplicate, confirm that this is their only bidder number<br>{% endif %}
        {% if qr_code_link %}
          <div class="row justify-content-center my-2">
            <div class="col-12 col-lg-4 text-center">
              <!-- Tiny inline CSS to force any img inside this wrapper to be responsive -->
              <style>
                #invoice_{{invoice.pk}}_qr_wrapper img { max-width: 100%; height: auto; }
              </style>
              <div id="invoice_{{invoice.pk}}_qr_wrapper" aria-label="Payment QR code">
                {% qr_from_text qr_code_link size="L" image_format="png" %}
                <!-- <a href="{{ qr_code_link }}" class="d-block small mb-2">{{ qr_code_link }}</a> -->
                <span id="invoice_{{invoice.pk}}_qr_scan" class="d-block mb-2">Scan this code to pay with PayPal</span>
              </div>
            </div>
          </div>
        {% endif %}
        <a href="{{ invoice.get_absolute_url }}" target="_blank"><i class="bi bi-arrow-up-right-square-fill"></i> View or adjust invoice</a>
        <a href="{{ invoice.get_absolute_url }}?print" target="_blank"><i class="bi bi-printer-fill"></i> Print invoice</a>
      {% endif %}
    {% endif %}
  {% endif %}
</div><|MERGE_RESOLUTION|>--- conflicted
+++ resolved
@@ -8,13 +8,8 @@
         This user does not have an invoice
       {% else %}
         {% if invoice.unsold_lot_warning %}<span class='text-warning'>{{unsold_lot_warning}}</span><br>{% endif %}
-<<<<<<< HEAD
         {{ tos.name }} {{ invoice.invoice_summary_short }} {% include 'invoice_buttons.html' %}<br>
         {% if tos.is_club_member %}<span class="badge bg-info ms-1 me-1" title="Alternate selling fees will be applied">{{ tos.auction.alternative_split_label|capfirst }}</span>{% endif %}
-=======
-        {{ tos.name }} {{ invoice.invoice_summary_short }} <span id="invoice_{{invoice.pk}}_button_wrapper">{% include 'invoice_buttons.html' %}</span><br>
-        {% if tos.is_club_member %}<span class="badge bg-info ms-1 me-1" title="Alternate selling fees will be applied">Member</span>{% endif %}
->>>>>>> 2b65f735
         {% if tos.memo %}Memo: {{ tos.memo }}<br>{% endif %}
         {% if tos.possible_duplicate %}Note: This user may be a duplicate, confirm that this is their only bidder number<br>{% endif %}
         {% if qr_code_link %}
